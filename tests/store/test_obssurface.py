--- conflicted
+++ resolved
@@ -21,15 +21,10 @@
     # Load up the assigned Datasources and check they contain the correct data
     data = results["processed"]["bsd.picarro.1minute.248m.min.dat"]
 
-<<<<<<< HEAD
-    ch4_data = Datasource.load(uuid=data["ch4"]).data()
+    uid = data["ch4"]["uuid"]
+
+    ch4_data = Datasource.load(uuid=uid).data()
     ch4_data = ch4_data["2014-01-30-11:12:30+00:00_2014-11-30-11:24:29+00:00"]
-=======
-    uid = data["ch4"]["uuid"]
-
-    ch4_data = Datasource.load(uuid=uid).data()
-    ch4_data = ch4_data["2014-01-30-11:12:30+00:00_2014-11-30-11:23:30+00:00"]
->>>>>>> 65e8b34c
 
     assert ch4_data.time[0] == Timestamp("2014-01-30T11:12:30")
     assert ch4_data["ch4"][0] == 1959.55
