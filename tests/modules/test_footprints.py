--- conflicted
+++ resolved
@@ -32,7 +32,6 @@
     footprint_keys = footprint_results[fp_site_key]["keys"]
     footprint_data = recombine_datasets(keys=footprint_keys, sort=False)
 
-<<<<<<< HEAD
     footprint_coords = list(footprint_data.coords.keys())
     footprint_dims = list(footprint_data.dims)
 
@@ -43,10 +42,6 @@
 
     assert footprint_coords == ['height', 'lat', 'lat_high', 'lev', 'lon', 'lon_high', 'time']
     assert footprint_dims == ['height', 'index', 'lat', 'lat_high', 'lev', 'lon', 'lon_high', 'time']
-=======
-    assert sorted(list(footprint_data.coords.keys())) == sorted(["time", "lon", "lat", "lev", "height", "lat_high", "lon_high"])
-    assert sorted(list(footprint_data.dims)) == sorted(["height", "index", "lat", "lat_high", "lev", "lon", "lon_high", "time"])
->>>>>>> 928cb353
 
     assert (
         footprint_data.attrs["heights"]
