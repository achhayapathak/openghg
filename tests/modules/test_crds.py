import logging
from pathlib import Path

import pandas as pd
import pytest

from openghg.modules import CRDS

mpl_logger = logging.getLogger("matplotlib")
mpl_logger.setLevel(logging.WARNING)

# @pytest.fixture(scope="session")
# def data():
#     filename = "bsd.picarro.1minute.248m.dat"
#     dir_path = os.path.dirname(__file__)
#     test_data = "../data/proc_test_data/CRDS"
#     filepath = os.path.join(dir_path, test_data, filename)


#     return pd.read_csv(filepath, header=None, skiprows=1, sep=r"\s+")

def get_datapath(filename, data_type):
    return Path(__file__).resolve(strict=True).parent.joinpath(f"../data/proc_test_data/{data_type}/{filename}")


@pytest.fixture(autouse=True)
def hfd_filepath():
    return get_datapath(filename="hfd.picarro.1minute.100m.min.dat", data_type="CRDS")


def test_read_file():
    hfd_filepath = get_datapath(filename="hfd.picarro.1minute.100m.min.dat", data_type="CRDS")

    crds = CRDS()

    gas_data = crds.read_file(data_filepath=hfd_filepath, site="hfd", network="DECC")

    ch4_data = gas_data["ch4"]["data"]
    co2_data = gas_data["co2"]["data"]
    co_data = gas_data["co"]["data"]

    assert ch4_data["ch4"][0].values == pytest.approx(1993.83)
    assert ch4_data["ch4_variability"][0].values == pytest.approx(1.555)
    assert ch4_data["ch4_number_of_observations"][0].values == pytest.approx(19.0)

    assert co2_data["co2"][0] == pytest.approx(414.21)
    assert co2_data["co2_variability"][0] == pytest.approx(0.109)
    assert co2_data["co2_number_of_observations"][0] == pytest.approx(19.0)

    assert co_data["co"][0] == pytest.approx(214.28)
    assert co_data["co_variability"][0] == pytest.approx(4.081)
    assert co_data["co_number_of_observations"][0] == pytest.approx(19.0)


<<<<<<< HEAD
def test_read_file_no_inlet_raises():
=======
def test_read_data():
    crds = CRDS()

    tac_filepath = get_datapath(filename="tac.picarro.1minute.100m.test.dat", data_type="CRDS")

    combined = crds.read_data(data_filepath=tac_filepath, site="tac", network="DECC")

    assert len(combined) == 2

    assert list(combined.keys()) == ["ch4", "co2"]

    ch4_metadata = combined["ch4"]["metadata"]

    assert ch4_metadata["site"] == "tac"
    assert ch4_metadata["instrument"] == "picarro"
    assert ch4_metadata["sampling_period"] == 60
    assert ch4_metadata["inlet"] == "100m"
    assert ch4_metadata["port"] == "9"
    assert ch4_metadata["type"] == "air"
    assert ch4_metadata["species"] == "ch4"
    assert ch4_metadata["network"] == "DECC"

    ch4_data = combined["ch4"]["data"]

    assert ch4_data.time[0] == pd.Timestamp("2012-07-31 14:50:30")
    assert ch4_data["ch4"][0] == pytest.approx(1905.28)
    assert ch4_data["ch4_variability"][0] == pytest.approx(0.268)
    assert ch4_data["ch4_number_of_observations"][0] == pytest.approx(20)


def test_read_data_no_inlet_raises():
>>>>>>> 3e4cce43
    crds = CRDS()
    filepath = Path("tac.picarro.1minute.no_inlet.dat")

    with pytest.raises(ValueError):
        crds.read_file(data_filepath=filepath, site="tac", network="DECC")


def test_gas_info(hfd_filepath):
    crds = CRDS()

    data = pd.read_csv(
        hfd_filepath,
        header=None,
        skiprows=1,
        sep=r"\s+",
        index_col=["0_1"],
        parse_dates=[[0, 1]],
    )

    n_gases, n_cols = crds.gas_info(data=data)

    assert n_gases == 3
    assert n_cols == 3


def test_get_site_attributes():
    crds = CRDS()

    attrs = crds.get_site_attributes(site="bsd", inlet="108m")

    assert attrs == {'data_owner': "Simon O'Doherty", 'data_owner_email': 's.odoherty@bristol.ac.uk', 
                    'inlet_height_magl': '108m', 'comment': 'Cavity ring-down measurements. Output from GCWerks'}

    attrs = crds.get_site_attributes(site="tac", inlet="50m")

    assert attrs == {'data_owner': "Simon O'Doherty", 'data_owner_email': 's.odoherty@bristol.ac.uk', 
                    'inlet_height_magl': '50m', 'comment': 'Cavity ring-down measurements. Output from GCWerks'}


def test_get_site_attributes_unknown_site_raises():
    crds = CRDS()

    with pytest.raises(ValueError):
        _ = crds.get_site_attributes(site="jupiter", inlet="10008m")



<|MERGE_RESOLUTION|>--- conflicted
+++ resolved
@@ -52,9 +52,6 @@
     assert co_data["co_number_of_observations"][0] == pytest.approx(19.0)
 
 
-<<<<<<< HEAD
-def test_read_file_no_inlet_raises():
-=======
 def test_read_data():
     crds = CRDS()
 
@@ -83,15 +80,6 @@
     assert ch4_data["ch4"][0] == pytest.approx(1905.28)
     assert ch4_data["ch4_variability"][0] == pytest.approx(0.268)
     assert ch4_data["ch4_number_of_observations"][0] == pytest.approx(20)
-
-
-def test_read_data_no_inlet_raises():
->>>>>>> 3e4cce43
-    crds = CRDS()
-    filepath = Path("tac.picarro.1minute.no_inlet.dat")
-
-    with pytest.raises(ValueError):
-        crds.read_file(data_filepath=filepath, site="tac", network="DECC")
 
 
 def test_gas_info(hfd_filepath):
@@ -130,7 +118,4 @@
     crds = CRDS()
 
     with pytest.raises(ValueError):
-        _ = crds.get_site_attributes(site="jupiter", inlet="10008m")
-
-
-
+        crds.get_site_attributes(site="jupiter", inlet="10008m")