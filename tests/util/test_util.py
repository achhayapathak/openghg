--- conflicted
+++ resolved
@@ -53,8 +53,13 @@
     lower = to_lowercase(d)
 
     assert lower == {"this": "isanuppercase", "spam": {"also_big": "foo", "baaar": 123}}
+    
+    skip_keys = ["THIS"]
 
-<<<<<<< HEAD
+    with_skipped = to_lowercase(d, skip_keys=skip_keys)
+
+    assert with_skipped == {"spam": {"also_big": "foo", "baaar": 123}, "THIS": "ISANUPPERCASE"}
+
 
 def test_site_code_finder():
     assert site_code_finder("heathfield") == "HFD"
@@ -63,10 +68,3 @@
     assert site_code_finder("jungfraujoch") == "JFJ"
 
     assert site_code_finder("nonsensical") is None
-=======
-    skip_keys = ["THIS"]
-
-    with_skipped = util.to_lowercase(d, skip_keys=skip_keys)
-
-    assert with_skipped == {"spam": {"also_big": "foo", "baaar": 123}, "THIS": "ISANUPPERCASE"}
->>>>>>> 37189489
