--- conflicted
+++ resolved
@@ -38,15 +38,11 @@
 def test_retrieve_complex_ranked():
     rank = RankSources()
 
-<<<<<<< HEAD
     rank.get_sources(site="tac", species="ch4")
     rank.set_rank(inlet="100m", rank=1, start_date="2014-01-01", end_date="2017-01-01")
     rank.get_sources(site="hfd", species="co2")
     rank.set_rank(inlet="50m", rank=1, start_date="2015-01-01", end_date="2019-01-01")
-=======
-    rank.get_sources(site="hfd", species="co2")
-    rank.set_rank(key="co2_50m_picarro", rank=1, start_date="2015-01-01", end_date="2020-04-01")
->>>>>>> bf70d1b3
+
     rank.get_sources(site="bsd", species="co")
     rank.set_rank(inlet="42m", rank=1, start_date="2013-01-01", end_date="2020-01-01")
 
