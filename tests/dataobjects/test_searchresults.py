import pytest
from pandas import Timestamp
from openghg.retrieve import search
from openghg.client import rank_sources
from openghg.store import ObsSurface
from openghg.util import split_daterange_str
import numpy as np

from helpers import get_datapath


@pytest.fixture(scope="session", autouse=True)
def load_CRDS():
    tac_100m = get_datapath("tac.picarro.1minute.100m.min.dat", data_type="CRDS")
    hfd_50m = get_datapath("hfd.picarro.1minute.50m.min.dat", data_type="CRDS")
    bsd_42m = get_datapath("bsd.picarro.1minute.42m.min.dat", data_type="CRDS")
    bsd_108m = get_datapath("bsd.picarro.1minute.108m.min.dat", data_type="CRDS")
    bsd_248m = get_datapath("bsd.picarro.1minute.248m.min.dat", data_type="CRDS")

    ObsSurface.read_file(filepath=tac_100m, data_type="CRDS", site="tac", network="DECC")
    ObsSurface.read_file(filepath=hfd_50m, data_type="CRDS", site="hfd", network="DECC")
    ObsSurface.read_file(filepath=[bsd_42m, bsd_108m, bsd_248m], data_type="CRDS", site="bsd", network="DECC")


def test_retrieve_unranked():
    results = search(species="ch4", skip_ranking=True)

    assert results.ranked_data is False
    assert results.cloud is False

    raw_results = results.raw()
    assert raw_results["tac"]["ch4"]["100m"]
    assert raw_results["hfd"]["ch4"]["50m"]
    assert raw_results["bsd"]["ch4"]["42m"]


def test_retrieve_complex_ranked():
    # Clear the ObsSurface ranking data
    obs = ObsSurface.load()
    obs._rank_data.clear()
    obs.save()

    rank = rank_sources(site="bsd", species="co")

    expected_res = {
        "42m": {"rank_data": "NA", "data_range": "2014-01-30 11:12:30+00:00_2020-12-01 22:31:30+00:00"},
        "108m": {"rank_data": "NA", "data_range": "2014-01-30 11:12:30+00:00_2020-12-01 22:31:30+00:00"},
        "248m": {"rank_data": "NA", "data_range": "2014-01-30 11:12:30+00:00_2020-12-01 22:31:30+00:00"},
    }

    assert rank.raw() == expected_res

    rank.set_rank(inlet="42m", rank=1, start_date="2014-01-01", end_date="2015-03-01")
    rank.set_rank(inlet="108m", rank=1, start_date="2015-03-02", end_date="2016-08-01")
    rank.set_rank(inlet="42m", rank=1, start_date="2016-08-02", end_date="2017-03-01")
    rank.set_rank(inlet="248m", rank=1, start_date="2017-03-02", end_date="2019-03-01")
    rank.set_rank(inlet="108m", rank=1, start_date="2019-03-02", end_date="2021-12-01")

    updated_res = rank.get_sources(site="bsd", species="co")

    expected_updated_res = {
        "42m": {
            "rank_data": {
                "2014-01-01-00:00:00+00:00_2015-03-01-00:00:00+00:00": 1,
                "2016-08-02-00:00:00+00:00_2017-03-01-00:00:00+00:00": 1,
            },
            "data_range": "2014-01-30 11:12:30+00:00_2020-12-01 22:31:30+00:00",
        },
        "108m": {
            "rank_data": {
                "2015-03-02-00:00:00+00:00_2016-08-01-00:00:00+00:00": 1,
                "2019-03-02-00:00:00+00:00_2021-12-01-00:00:00+00:00": 1,
            },
            "data_range": "2014-01-30 11:12:30+00:00_2020-12-01 22:31:30+00:00",
        },
        "248m": {
            "rank_data": {"2017-03-02-00:00:00+00:00_2019-03-01-00:00:00+00:00": 1},
            "data_range": "2014-01-30 11:12:30+00:00_2020-12-01 22:31:30+00:00",
        },
    }

    assert updated_res == expected_updated_res

    search_res = search(site="bsd", species="co")

<<<<<<< HEAD
    obsdata = search_res.retrieve(site="bsd", species="co")

    metadata = obsdata.metadata

    expected_rank_metadata = {
        "ranked": {
            "2014-01-01-00:00:00+00:00_2015-03-01-00:00:00+00:00": "42m",
            "2016-08-02-00:00:00+00:00_2017-03-01-00:00:00+00:00": "42m",
            "2015-03-02-00:00:00+00:00_2016-08-01-00:00:00+00:00": "108m",
            "2019-03-02-00:00:00+00:00_2021-12-01-00:00:00+00:00": "108m",
            "2017-03-02-00:00:00+00:00_2019-03-01-00:00:00+00:00": "248m",
        },
        "unranked": {},
=======
    expected_rankings = {
        "2014-01-01-00:00:00+00:00_2015-03-01-00:00:00+00:00": "42m",
        "2016-08-02-00:00:00+00:00_2017-03-01-00:00:00+00:00": "42m",
        "2015-03-02-00:00:00+00:00_2016-08-01-00:00:00+00:00": "108m",
        "2019-03-02-00:00:00+00:00_2021-12-01-00:00:00+00:00": "108m",
        "2017-03-02-00:00:00+00:00_2019-03-01-00:00:00+00:00": "248m",
>>>>>>> 10a9a5a3
    }
    assert metadata["rank_metadata"] == expected_rank_metadata

    measurement_data = obsdata.data

    unique, count = np.unique(measurement_data.time, return_counts=True)
    # Ensure there are no duplicates
    assert unique[count > 1].size == 0

    # Make sure the inlets have been written to the Dataset correctly
    for daterange, inlet in expected_rank_metadata["ranked"].items():
        start, end = split_daterange_str(daterange, date_only=True)
        d = measurement_data.sel(time=slice(str(start), str(end)))

<<<<<<< HEAD
        all_inlets = np.unique(d["inlet"])
=======
    
    data = search_res.retrieve(site="bsd", species="co")
    
    assert data.metadata["rank_metadata"] == expected_rankings
>>>>>>> 10a9a5a3

        assert all_inlets.size == 1
        assert all_inlets[0] == inlet

    assert measurement_data.time.size == 140<|MERGE_RESOLUTION|>--- conflicted
+++ resolved
@@ -83,7 +83,6 @@
 
     search_res = search(site="bsd", species="co")
 
-<<<<<<< HEAD
     obsdata = search_res.retrieve(site="bsd", species="co")
 
     metadata = obsdata.metadata
@@ -97,15 +96,8 @@
             "2017-03-02-00:00:00+00:00_2019-03-01-00:00:00+00:00": "248m",
         },
         "unranked": {},
-=======
-    expected_rankings = {
-        "2014-01-01-00:00:00+00:00_2015-03-01-00:00:00+00:00": "42m",
-        "2016-08-02-00:00:00+00:00_2017-03-01-00:00:00+00:00": "42m",
-        "2015-03-02-00:00:00+00:00_2016-08-01-00:00:00+00:00": "108m",
-        "2019-03-02-00:00:00+00:00_2021-12-01-00:00:00+00:00": "108m",
-        "2017-03-02-00:00:00+00:00_2019-03-01-00:00:00+00:00": "248m",
->>>>>>> 10a9a5a3
     }
+    
     assert metadata["rank_metadata"] == expected_rank_metadata
 
     measurement_data = obsdata.data
@@ -119,14 +111,7 @@
         start, end = split_daterange_str(daterange, date_only=True)
         d = measurement_data.sel(time=slice(str(start), str(end)))
 
-<<<<<<< HEAD
         all_inlets = np.unique(d["inlet"])
-=======
-    
-    data = search_res.retrieve(site="bsd", species="co")
-    
-    assert data.metadata["rank_metadata"] == expected_rankings
->>>>>>> 10a9a5a3
 
         assert all_inlets.size == 1
         assert all_inlets[0] == inlet
