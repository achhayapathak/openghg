## Clone

Please clone Acquire into the same top level directory so the folder structure looks like this

```
/a_directory
	/acquire # Cloned Acquire folder
	/hugs    # Cloned HUGS folder

```

`git clone https://github.com/chryswoods/acquire.git`
`git clone https://github.com/chryswoods/hugs.git`

Move into the acquire folder and change to the `devel` branch

`git checkout devel`

Now move into the hugs directory and change to the `devel` branch

`git checkout devel`


## Install dependencies

Change into the `acquire` directory and run

`pip install -r requirements.txt` 
or 
`conda install --file requirements.txt`

<<<<<<< HEAD
Then do the same in the `hugs` directory.

# Post-install
=======
## Post-install
>>>>>>> 240495ec

bqplot and ipyleaflet must be enabled using the following commands

```
jupyter nbextension install --py --symlink --sys-prefix bqplot
jupyter nbextension enable --py --sys-prefix bqplot
jupyter nbextension enable --py --sys-prefix ipyleaflet
```

## Register with HUGS

In the hugs directory under `user/notebooks/account` run `jupyter notebook` and open the `register.ipynb` notebook. This notebook will guide you through the process of creating an account. You will need a 2FA authentication app like andOTP or Google Authenticator.

Now test your newly created account using the `login.ipynb` notebook.

## Use HUGS

A simple graphical interface to the HUGS service is available in the `HGUS_interface.ipynb` notebook within the `user/notebooks` directory. Please scroll down until you see the 'Scroll to here' text and then do Cell -> Run All Above from the toolbar. A simple GUI that allows interaction with functions running on the cloud should appear.

### Clearing Datasources

Please remember to click the `Clear Datasources` button before uploading the BSD and HFD data files. This must be done as Datasources are still being assigned random UUIDs. This leads to the same data being written to multiple Datasources and errors when recombining data. This will be fixed with the assignment of fixed UUIDs for specific Datasources.<|MERGE_RESOLUTION|>--- conflicted
+++ resolved
@@ -29,13 +29,10 @@
 or 
 `conda install --file requirements.txt`
 
-<<<<<<< HEAD
 Then do the same in the `hugs` directory.
 
-# Post-install
-=======
+
 ## Post-install
->>>>>>> 240495ec
 
 bqplot and ipyleaflet must be enabled using the following commands
 
