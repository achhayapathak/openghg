--- conflicted
+++ resolved
@@ -15,11 +15,8 @@
     end_date: Optional[str] = None,
     force_retrieval: bool = False,
     data_level: int = 2,
-<<<<<<< HEAD
     dataset_source: Optional[str] = None,
-=======
     update_metadata_mismatch: bool = False,
->>>>>>> a70b15e3
 ) -> Union[ObsData, List[ObsData], None]:
     """Retrieve ICOS atmospheric measurement data. If data is found in the object store it is returned. Otherwise
     data will be retrieved from the ICOS Carbon Portal. Data retrieval from the Carbon Portal may take a short time.
@@ -38,15 +35,10 @@
                         to be distributed through the Carbon Portal.
                         This level is the ICOS-data product and free available for users.
         See https://icos-carbon-portal.github.io/pylib/modules/#stationdatalevelnone
-<<<<<<< HEAD
         dataset_source: Dataset source name, for example ICOS, InGOS, European ObsPack
-=======
-        bypass_call: Bypass the remote function call, used to shortcut calls within a the serverless
-        function call environment.
         update_metadata_mismatch: If metadata derived from ICOS Header does not match
             to derived attributes, update metadata to match to attributes.
             Otherwise a AttrMismatchError will be raised.
->>>>>>> a70b15e3
     Returns:
         ObsData, list[ObsData] or None
     """
@@ -58,11 +50,8 @@
         end_date=end_date,
         force_retrieval=force_retrieval,
         data_level=data_level,
-<<<<<<< HEAD
         dataset_source=dataset_source,
-=======
         update_metadata_mismatch=update_metadata_mismatch,
->>>>>>> a70b15e3
     )
 
 
@@ -87,14 +76,9 @@
                         to be distributed through the Carbon Portal.
                         This level is the ICOS-data product and free available for users.
         See https://icos-carbon-portal.github.io/pylib/modules/#stationdatalevelnone
-<<<<<<< HEAD
-=======
-        bypass_call: Bypass the remote function call, used to shortcut calls within a the serverless
-        function call environment.
         update_metadata_mismatch: If metadata derived from ICOS Header does not match
             to derived attributes, update metadata to match to attributes.
             Otherwise a AttrMismatchError will be raised.
->>>>>>> a70b15e3
     Returns:
         ObsData, list[ObsData] or None
     """
@@ -144,11 +128,8 @@
     end_date: Optional[str] = None,
     force_retrieval: bool = False,
     data_level: int = 2,
-<<<<<<< HEAD
     dataset_source: Optional[str] = None,
-=======
     update_metadata_mismatch: bool = False,
->>>>>>> a70b15e3
     **kwargs: Any,
 ) -> Union[ObsData, List[ObsData], None]:
     """Retrieve ICOS atmospheric measurement data. If data is found in the object store it is returned. Otherwise
@@ -168,14 +149,10 @@
                         to be distributed through the Carbon Portal.
                         This level is the ICOS-data product and free available for users.
         See https://icos-carbon-portal.github.io/pylib/modules/#stationdatalevelnone
-<<<<<<< HEAD
         dataset_source: Dataset source name, for example ICOS, InGOS, European ObsPack
-    Returns:
-=======
         update_metadata_mismatch: If metadata derived from ICOS Header does not match
             to derived attributes, update metadata to match to attributes.
             Otherwise a AttrMismatchError will be raised.
->>>>>>> a70b15e3
     Returns:
         ObsData, list[ObsData] or None
     """
@@ -203,16 +180,11 @@
         obs_data = results.retrieve_all()
     else:
         # We'll also need to check we have current data
-<<<<<<< HEAD
-        standardised_data = _retrieve_remote(
-            site=site, species=species, data_level=data_level, dataset_source=dataset_source
-        )
-=======
         standardised_data = _retrieve_remote(site=site,
                                              species=species,
                                              data_level=data_level,
+                                             dataset_source=dataset_source,
                                              update_metadata_mismatch=update_metadata_mismatch)
->>>>>>> a70b15e3
 
         if standardised_data is None:
             return None
@@ -239,11 +211,8 @@
     data_level: int,
     species: Optional[Union[str, List]] = None,
     sampling_height: Optional[str] = None,
-<<<<<<< HEAD
     dataset_source: Optional[str] = None,
-=======
     update_metadata_mismatch: bool = False,
->>>>>>> a70b15e3
 ) -> Optional[Dict]:
     """Retrieve ICOS data from the ICOS Carbon Portal and standardise it into
     a format expected by OpenGHG. A dictionary of metadata and Datasets
@@ -259,13 +228,10 @@
         See https://icos-carbon-portal.github.io/pylib/modules/#stationdatalevelnone
         species: Species name
         sampling_height: Sampling height in metres
-<<<<<<< HEAD
         dataset_source: Dataset source name, for example ICOS, InGOS, European ObsPack
-=======
         update_metadata_mismatch: If metadata derived from ICOS Header does not match
             to derived attributes, update metadata to match to attributes.
             Otherwise a AttrMismatchError will be raised.
->>>>>>> a70b15e3
     Returns:
         dict or None: Dictionary of processed data and metadata if found
     """
@@ -321,13 +287,9 @@
 
     # Now extract the PIDs along with some data about them
     dobj_urls = filtered_sources["dobj"].tolist()
-
-<<<<<<< HEAD
+    
     # TODO - move this to the supplementary info site, is it even needed?
-    site_metadata = load_json("icos_atmos_site_metadata.json")
-=======
     site_metadata = load_json("icos_atmos_site_metadata.json", internal_data=True)
->>>>>>> a70b15e3
 
     standardised_data: Dict[str, Dict] = {}
 
