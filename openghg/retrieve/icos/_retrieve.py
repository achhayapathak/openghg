<<<<<<< HEAD
from typing import Dict, List, Optional, Union, Any
=======
from typing import Dict, List, Optional, Union
>>>>>>> 1f9752b1

from openghg.dataobjects import ObsData
from pandas import DataFrame


def retrieve(
    site: str,
    species: Optional[Union[str, List]] = None,
    sampling_height: Optional[str] = None,
    start_date: Optional[str] = None,
    end_date: Optional[str] = None,
    force_retrieval: bool = False,
    data_level: int = 2,
) -> Union[ObsData, List[ObsData], None]:
    """Retrieve ICOS atmospheric measurement data. If data is found in the object store it is returned. Otherwise
    data will be retrieved from the ICOS Carbon Portal. Data retrieval from the Carbon Portal may take a short time.
    If only a single data source is found an ObsData object is returned, if multiple a list of ObsData objects
    if returned, if nothing then None.

    Args:
        site: Site code
        species: Species name
        start_date: Start date
        end_date: End date
        force_retrieval: Force the retrieval of data from the ICOS Carbon Portal
        data_level: ICOS data level (1, 2)
        - Data level 1: Near Real Time Data (NRT) or Internal Work data (IW).
        - Data level 2: The final quality checked ICOS RI data set, published by the CFs,
                        to be distributed through the Carbon Portal.
                        This level is the ICOS-data product and free available for users.
        See https://icos-carbon-portal.github.io/pylib/modules/#stationdatalevelnone
    Returns:
        ObsData, list[ObsData] or None
    """
    from openghg.dataobjects import ObsData
    from openghg.retrieve import search_surface
    from openghg.store import ObsSurface
    from openghg.util import to_lowercase

    raise NotImplementedError("Bug in metadata access with latest ICOSCP - fix")

    if not 1 <= data_level <= 2:
        print("Error: data level must be 1 or 2.")

    # NOTE - we skip ranking here, will we be ranking ICOS data?
    results = search_surface(
        site=site,
        species=species,
        sampling_height=sampling_height,
        network="ICOS",
        data_source="icoscp",
        start_date=start_date,
        end_date=end_date,
        icos_data_level=data_level,
        skip_ranking=True,
    )

    if results and not force_retrieval:
        obs_data = results.retrieve_all()
    else:
        # We'll also need to check we have current data
        standardised_data = _retrieve_remote(site=site, species=species, data_level=data_level)

        if standardised_data is None:
            return None

        ObsSurface.store_data(data=standardised_data)

        # Create the expected ObsData type
        obs_data = []
        for data in standardised_data.values():
            measurement_data = data["data"]
            # These contain URLs that are case sensitive so skip lowercasing these
            skip_keys = ["citation_string", "instrument_data", "dobj_pid"]
            metadata = to_lowercase(data["metadata"], skip_keys=skip_keys)
            obs_data.append(ObsData(data=measurement_data, metadata=metadata))

    if isinstance(obs_data, list) and len(obs_data) == 1:
        return obs_data[0]
    else:
        return obs_data


def _retrieve_remote(
    site: str,
    data_level: int,
    species: Optional[Union[str, List]] = None,
    sampling_height: Optional[str] = None,
) -> Optional[Dict]:
    """Retrieve ICOS data from the ICOS Carbon Portal and standardise it into
    a format expected by OpenGHG. A dictionary of metadata and Datasets

    Args:
        site: ICOS site code, for site codes see
        https://www.icos-cp.eu/observations/atmosphere/stations
        data_level: ICOS data level (1, 2)
        - Data level 1: Near Real Time Data (NRT) or Internal Work data (IW).
        - Data level 2: The final quality checked ICOS RI data set, published by the CFs,
                        to be distributed through the Carbon Portal.
                        This level is the ICOS-data product and free available for users.
        See https://icos-carbon-portal.github.io/pylib/modules/#stationdatalevelnone
        species: Species name
        sampling_height: Sampling height in metres
    Returns:
        dict or None: Dictionary of processed data and metadata if found
    """
    # icoscp isn't available to conda so we've got to resort to this for now
    try:
        from icoscp.cpb.dobj import Dobj  # type: ignore
        from icoscp.station import station  # type: ignore
    except ImportError:
        raise ImportError(
            "Cannot import icoscp, if you've installed OpenGHG using conda please run: pip install icoscp"
        )

<<<<<<< HEAD
    from openghg.standardise.meta import assign_attributes
    from openghg.util import load_json
    from pandas import to_datetime
=======
    import json
>>>>>>> 1f9752b1
    import re

    from openghg.standardise.meta import assign_attributes
    from openghg.util import download_data, load_json
    from pandas import to_datetime

    if species is None:
        species = ["CO", "CO2", "CH4"]

    if not isinstance(species, list):
        species = [species]

    # We should first check if it's stored in the object store
    # Will need to make sure ObsSurface can accept the datasets we
    # create from the ICOS data
    stat = station.get(stationId=site.upper())

    if not stat.valid:
        print("Please check you have passed a valid ICOS site.")
        return None

    data_pids = stat.data(level=data_level)

    # We want to get the PIDs of the data for each species here
    species_upper = [s.upper() for s in species]
    # For this see https://stackoverflow.com/a/55335207
    search_str = r"\b(?:{})\b".format("|".join(map(re.escape, species_upper)))
    # Now filter the dataframe so we can extraxt the PIDS
    filtered_sources = data_pids[data_pids["specLabel"].str.contains(search_str)]

    if sampling_height is not None:
        sampling_height = str(float(sampling_height.rstrip("m")))
        filtered_sources = filtered_sources[
            [sampling_height in x for x in filtered_sources["samplingheight"]]
        ]

    if filtered_sources.empty:
        print(
            f"No sources found for {species} at {site}. Please check with the ICOS Carbon Portal that this data is available."
        )
        return None

    # Now extract the PIDs along with some data about them
    dobj_urls = filtered_sources["dobj"].tolist()

    site_metadata = load_json("icos_atmos_site_metadata.json")

    standardised_data: Dict[str, Dict] = {}

    for dobj_url in dobj_urls:
        dobj = Dobj(dobj_url)
        # We need to pull the data down as .info (metadata) is populated further on this step
        dataframe = dobj.get()
        # This is the metadata
        dobj_info = dobj.meta

        metadata = {}

        specific_info = dobj_info["specificInfo"]
        col_data = specific_info["columns"]

        for col in col_data:
            # Find the species
            for s in species:
                if col["label"] == s.lower():
                    measurement_type = col["valueType"]["self"]["label"].lower()
                    units = col["valueType"]["unit"].lower()
                    this_species = str(s)
                    break

        metadata["species"] = this_species
        acq_data = specific_info["acquisition"]
        station_data = acq_data["station"]

        to_store: Dict[str, Any] = {}
        try:
            instrument_metadata = acq_data["instrument"]
        except KeyError:
            to_store["instrument"] = "NA"
            to_store["instrument_data"] = "NA"
        else:
            # Do some tidying of the instrument metadata
            instruments = set()
            cleaned_instrument_metadata = []

            if not isinstance(instrument_metadata, list):
                instrument_metadata = [instrument_metadata]

            for inst in instrument_metadata:
                instrument_name = inst["label"]
                instruments.add(instrument_name)
                uri = inst["uri"]

                cleaned_instrument_metadata.extend([instrument_name, uri])

            if len(instruments) == 1:
                instrument = instruments.pop()
            else:
                instrument = "multiple"

            to_store["instrument"] = instrument
            to_store["instrument_data"] = cleaned_instrument_metadata

        metadata.update(to_store)

        metadata["site"] = station_data["id"]
        metadata["measurement_type"] = measurement_type
        metadata["units"] = units

        _sampling_height = acq_data["samplingHeight"]
        metadata["sampling_height"] = f"{int(float(_sampling_height))}m"
        metadata["sampling_height_units"] = "metres"
        metadata["inlet"] = f"{int(float(_sampling_height))}m"

        loc_data = station_data["location"]
        metadata["station_long_name"] = loc_data["label"]
        metadata["station_latitude"] = str(loc_data["lat"])
        metadata["station_longitude"] = str(loc_data["lon"])
        metadata["station_altitude"] = f"{int(float(loc_data['alt']))}m"

        site_specific = site_metadata[site.upper()]
        metadata["data_owner"] = f"{site_specific['firstName']} {site_specific['lastName']}"
        metadata["data_owner_email"] = site_specific["email"]
        metadata["station_height_masl"] = f"{int(float(site_specific['eas']))}m"

        metadata["citation_string"] = dobj_info["references"]["citationString"]
        metadata["licence_name"] = dobj_info["references"]["licence"]["name"]
        metadata["licence_info"] = dobj_info["references"]["licence"]["url"]

        # Add ICOS in directly here for now
        metadata["network"] = "ICOS"
        metadata["data_type"] = "timeseries"
        metadata["data_source"] = "icoscp"
        metadata["icos_data_level"] = str(data_level)

        dataframe.columns = [x.lower() for x in dataframe.columns]
        dataframe = dataframe.dropna(axis="index")

        if not dataframe.index.is_monotonic_increasing:
            dataframe = dataframe.sort_index()

        spec = metadata["species"]
        inlet = metadata["inlet"]

        rename_cols = {
            "stdev": spec + " variability",
            "nbpoints": spec + " number_of_observations",
        }

        # TODO - add this back in once we've merged the fixes in
        # Try and conver the flag / userflag column to str
        # possible_flag_cols = ("flag", "userflag")
        # flag_col = [x for x in dataframe.columns if x in possible_flag_cols]

        # PR328
        # if flag_col:
        #     flag_str = flag_col[0]
        #     dataframe = dataframe.astype({flag_str: str})

        dataframe = dataframe.rename(columns=rename_cols).set_index("timestamp")

        dataframe.index.name = "time"
        dataframe.index = to_datetime(dataframe.index, format="%Y-%m-%d %H:%M:%S")

        dataset = dataframe.to_xarray()
        dataset.attrs.update(metadata)

        # So there isn't an easy way of getting a hash of a Dataset, can we do something
        # simple here we can compare data that's being added? Then we'll be able to make sure
        # ObsSurface.store_data won't accept data it's already seen
        data_key = f"{spec}_{inlet}"
        # TODO - do we need both attributes and metadata here?
        standardised_data[data_key] = {
            "metadata": metadata,
            "data": dataset,
            "attributes": metadata,
        }

    # Make sure everything is CF compliant
    standardised_data = assign_attributes(data=standardised_data)

    return standardised_data<|MERGE_RESOLUTION|>--- conflicted
+++ resolved
@@ -1,8 +1,4 @@
-<<<<<<< HEAD
 from typing import Dict, List, Optional, Union, Any
-=======
-from typing import Dict, List, Optional, Union
->>>>>>> 1f9752b1
 
 from openghg.dataobjects import ObsData
 from pandas import DataFrame
@@ -118,13 +114,9 @@
             "Cannot import icoscp, if you've installed OpenGHG using conda please run: pip install icoscp"
         )
 
-<<<<<<< HEAD
     from openghg.standardise.meta import assign_attributes
     from openghg.util import load_json
     from pandas import to_datetime
-=======
-    import json
->>>>>>> 1f9752b1
     import re
 
     from openghg.standardise.meta import assign_attributes
