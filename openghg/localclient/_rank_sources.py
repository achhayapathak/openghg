--- conflicted
+++ resolved
@@ -1,14 +1,8 @@
 from openghg.modules import Datasource, ObsSurface
-<<<<<<< HEAD
 from openghg.util import valid_site, create_daterange_str, InvalidSiteError
-=======
-from openghg.util import valid_site, create_daterange_str
->>>>>>> c8f8994e
-
 # from pyvis.network import Network
 # import matplotlib.cm as cm
 # import matplotlib
-
 from typing import Dict, List, Optional, Union
 
 __all__ = ["RankSources"]
@@ -25,12 +19,7 @@
             dict: Dictionary of datasource metadata
         """
         if not valid_site(site):
-<<<<<<< HEAD
             raise InvalidSiteError(f"{site} is not a valid site code")
-=======
-            # raise InvalidSiteError(f"{site} is not a valid site code")
-            raise ValueError(f"{site} is not a valid site code")
->>>>>>> c8f8994e
 
         obs = ObsSurface.load()
         datasource_uuids = obs.datasources()
