from typing import DefaultDict, Dict, List, Optional, Tuple, Type, TypeVar, Union

import numpy as np
from openghg.store.spec import define_data_types
from pandas import DataFrame, Timestamp
from xarray import Dataset

dataKeyType = DefaultDict[str, Dict[str, Dict[str, str]]]

__all___ = ["Datasource"]

T = TypeVar("T", bound="Datasource")


class Datasource:
    """A Datasource holds data relating to a single source, such as a specific species
    at a certain height on a specific instrument
    """

    _datasource_root = "datasource"
    _data_root = "data"

    def __init__(self) -> None:
        from collections import defaultdict
        from uuid import uuid4

        from openghg.util import timestamp_now

        self._uuid: str = str(uuid4())
        self._creation_datetime = timestamp_now()
        self._metadata: Dict[str, str] = {}
        # Dictionary keyed by daterange of data in each Dataset
        self._data: Dict[str, Dataset] = {}

        self._start_date = None
        self._end_date = None

        self._stored = False
        # This dictionary stored the keys for each version of data uploaded
        # data_key = d._data_keys["latest"]["keys"][date_key]
        self._data_keys: dataKeyType = defaultdict(dict)
        self._data_type: str = ""
        # Hold information regarding the versions of the data
        # Currently unused
        self._latest_version: str = "latest"
        self._versions: Dict[str, List] = {}

    def start_date(self) -> Timestamp:
        """Returns the starting datetime for the data in this Datasource

        Returns:
            Timestamp: Timestamp for start of data
        """
        return self._start_date

    def end_date(self) -> Timestamp:
        """Returns the end datetime for the data in this Datasource

        Returns:
            Timestamp: Timestamp for end of data
        """
        return self._end_date

    def add_metadata_key(self, key: str, value: str) -> None:
        """Add a label to the metadata dictionary with the key value pair
        This will overwrite any previous entry stored at that key.

        Args:
            key: Key for dictionary
            value: Value for dictionary
        Returns:
            None
        """
        value = str(value)
        self._metadata[key.lower()] = value.lower()

    def add_data(
        self,
        metadata: Dict,
        data: Dataset,
        data_type: str,
        overwrite: Optional[bool] = False,
    ) -> None:
        """Add data to this Datasource and segment the data by size.
        The data is stored as a tuple of the data and the daterange it covers.

        Args:
            metadata: Metadata on the data for this Datasource
            data: xarray.Dataset
            data_type: Type of data, one of ["surface", "emissions", "met", "footprints", "eulerian_model"].
            overwrite: Overwrite existing data
        Returns:
            None
        """
        expected_data_types = define_data_types()

        data_type = data_type.lower()
        if data_type not in expected_data_types:
            raise TypeError(f"Incorrect data type selected. Please select from one of {expected_data_types}")

        self.add_metadata(metadata=metadata)

        if "time" in data.coords:
            return self.add_timed_data(data=data, data_type=data_type)
        else:
            raise NotImplementedError()

    def add_timed_data(self, data: Dataset, data_type: str) -> None:
        """Add data to this Datasource, splitting along the time axis

        Args:
            data: An xarray.Dataset
        Returns:
            None
        """
        from numpy import unique as np_unique
        from openghg.util import daterange_overlap
        from xarray import concat as xr_concat

        # For now we'll only group timeseries data.
        # This is to a
        # if data_type != "timeseries"
        # Group by year
        # year_group = data.groupby("time.year")
        # Extract period associated with data from metadata
        # TODO: May want to add period as a potential data variable so would need to extract from there if needed
        period = self.get_period()

        new_data = {
            self.get_representative_daterange_str(year_data, period=period): year_data
            for _, year_data in data.groupby("time.year")
        }

        # Use a dictionary keyed with the daterange covered by each segment of data
        # new_data = {}

        # for _, data in year_group:
        #     daterange_str = self.get_representative_daterange_str(data, period=period)
        #     new_data[daterange_str] = data

        if self._data:
            # We need to remove them from the curre
            # pop the current daterange from
            overlapping = []
            for existing_daterange in self._data:
                for new_daterange in new_data:
                    if daterange_overlap(daterange_a=existing_daterange, daterange_b=new_daterange):
                        overlapping.append((existing_daterange, new_daterange))

            # If we have overlapping data, we print a warning and then combine the datasets
            # if we have duplicate timestamps, we first check if the data is just the same
            # or if it's not, we keep the first value and drop the others, we also
            # print that we've done this
            if overlapping:
                combined_datasets = {}
                for existing_daterange, new_daterange in overlapping:
                    ex = self._data.pop(existing_daterange)
                    new = new_data.pop(new_daterange)

                    print("NOTE: Combining overlapping data dateranges")
                    # Concatenate datasets along time dimension
                    try:
                        combined = xr_concat((ex, new), dim="time")
                    except (ValueError, KeyError):
                        # If data variables in the two datasets are not identical,
                        # xr_concat will raise an error
                        dv_ex = set(ex.data_vars.keys())
                        dv_new = set(new.data_vars.keys())

                        # Check difference between datasets and fill any
                        # missing variables with NaN values.
                        dv_not_in_new = dv_ex - dv_new
                        for dv in dv_not_in_new:
                            fill_values = np.zeros(len(new["time"])) * np.nan
                            new = new.assign({dv: ("time", fill_values)})

                        dv_not_in_ex = dv_new - dv_ex
                        for dv in dv_not_in_ex:
                            fill_values = np.zeros(len(ex["time"])) * np.nan
                            ex = ex.assign({dv: ("time", fill_values)})

                        # Should now be able to concatenate successfully
                        combined = xr_concat((ex, new), dim="time")

                    combined = combined.sortby("time")

                    unique, index, count = np_unique(combined.time, return_counts=True, return_index=True)

                    # We may have overlapping dates but not duplicate times
                    if unique[count > 1].size > 0:
                        print("NOTE: Dropping measurements at duplicate timestamps")
                        combined = combined.isel(time=index)

                    # TODO: May need to find a way to find period for *last point* rather than *current point*
                    # combined_daterange = self.get_dataset_daterange_str(dataset=combined)
                    combined_daterange = self.get_representative_daterange_str(
                        dataset=combined, period=period
                    )
                    combined_datasets[combined_daterange] = combined

                self._data.update(combined_datasets)
            else:
                self._data.update(new_data)
        else:
            self._data = new_data

        self._data_type = data_type
        self.add_metadata_key(key="data_type", value=data_type)
        self.update_daterange()
        # Store the start and end date of the most recent data
        start, end = self.daterange()
        self.add_metadata_key(key="start_date", value=str(start))
        self.add_metadata_key(key="end_date", value=str(end))

    def add_metadata(self, metadata: Dict) -> None:
        """Add all metadata in the dictionary to this Datasource

        Args:
            metadata: Dictionary of metadata
        Returns:
            None
        """
        from openghg.util import to_lowercase

        lowercased: Dict = to_lowercase(metadata)
        self._metadata.update(lowercased)

    def get_dataframe_daterange(self, dataframe: DataFrame) -> Tuple[Timestamp, Timestamp]:
        """Returns the daterange for the passed DataFrame

        Args:
            dataframe: DataFrame to parse
        Returns:
            tuple (Timestamp, Timestamp): Start and end Timestamps for data
        """
        from openghg.util import timestamp_tzaware
        from pandas import DatetimeIndex

        if not isinstance(dataframe.index, DatetimeIndex):
            raise TypeError("Only DataFrames with a DatetimeIndex must be passed")

        # Here we want to make the pandas Timestamps timezone aware
        start = timestamp_tzaware(dataframe.first_valid_index())
        end = timestamp_tzaware(dataframe.last_valid_index())

        return start, end

    def get_dataset_daterange(self, dataset: Dataset) -> Tuple[Timestamp, Timestamp]:
        """Get the daterange for the passed Dataset

        Args:
            dataset (xarray.DataSet): Dataset to parse
        Returns:
            tuple (Timestamp, Timestamp): Start and end datetimes for DataSet

        """
        from openghg.util import timestamp_tzaware

        try:
            start = timestamp_tzaware(dataset.time.min().values)
            end = timestamp_tzaware(dataset.time.max().values)

            return start, end
        except AttributeError:
            raise AttributeError("This dataset does not have a time attribute, unable to read date range")

    def get_dataset_daterange_str(self, dataset: Dataset) -> str:
        start, end = self.get_dataset_daterange(dataset=dataset)

        # Tidy the string and concatenate them
        start = str(start).replace(" ", "-")
        end = str(end).replace(" ", "-")

        daterange_str: str = start + "_" + end

        return daterange_str

    def get_representative_daterange_str(self, dataset: Dataset, period: Optional[str] = None) -> str:
        """
        Get representative daterange which incorporates any period the data covers.

        A representative daterange covers the start - end time + any additional period that is covered
        by each time point. The start and end times can be extracted from the input dataset and
        any supplied period used to extend the end of the date range to cover the representative period.

        If there is only one time point (i.e. start and end datetimes are the same) and no period is
        supplied 1 additional second will be added to ensure these values are not identical.

        Args:
            dataset: Data containing (at least) a time dimension. Used to extract start and end datetimes.
            period: Value representing a time period e.g. "12H", "1AS" "3MS". Should be suitable for
                creation of a pandas Timedelta or DataOffset object.

        Returns:
            str : Date string covering representative date range e.g. "YYYY-MM-DD hh:mm:ss_YYYY-MM-DD hh:mm:ss"
        """
        from openghg.util import create_daterange_str, relative_time_offset
        from pandas import Timedelta

        # Extract start and end dates from grouped data
        start_date, end_date = self.get_dataset_daterange(dataset)

        # If period is defined add this to the end date
        # This ensure start-end range includes time period covered by data
        if period is not None:
            period_td = relative_time_offset(period=period)
            end_date = (
                end_date + period_td - Timedelta(seconds=1)
            )  # Subtract 1 second to make this exclusive end.

        # If start and end times are identical add 1 second to ensure the range duration is > 0 seconds
        if start_date == end_date:
            end_date += Timedelta(seconds=1)

        daterange_str = create_daterange_str(start=start_date, end=end_date)

        return daterange_str

    def get_period(self) -> Optional[str]:
        """
        Extract period value from metadata. This expects keywords of either "sampling_period" (observation data) or
        "time_period" (derived or ancillary data). If neither keyword is found, None is returned.

        This is a suitable format to use to create a pandas Timedelta or DataOffset object.

        Returns:
            str : time period in the form of number and time unit e.g. "12s"
        """
        # Extract period associated with data from metadata
        # This will be the "sampling_period" for obs and "time_period" for other
        metadata = self._metadata

        time_period_attrs = ["sampling_period", "time_period"]
        for attr in time_period_attrs:
            value = metadata.get(attr)
            if value is not None:
                # For sampling period data, expect this to be in seconds
                if attr == "sampling_period":
                    if value.endswith("s"):  # Check if str includes "s"
                        period: Optional[str] = value
                    else:
                        try:
                            value_num: Optional[int] = int(value)
                        except ValueError:
                            try:
                                value_num = int(float(value))
                            except ValueError:
                                value_num = None
                                continue
                        period = f"{value_num}s"
                else:
                    # Expect period data to include value and time unit
                    period = value

                break
        else:
            period = None

        return period

    @staticmethod
    def exists(datasource_id: str, bucket: Optional[str] = None) -> bool:
        """Check if a datasource with this ID is already stored in the object store

        Args:
            datasource_id (str): ID of datasource created from data
        Returns:
            bool: True if Datasource exists
        """
        from openghg.objectstore import exists, get_bucket

        if bucket is None:
            bucket = get_bucket()

        key = f"{Datasource._datasource_root}/uuid/{datasource_id}"

        return exists(bucket=bucket, key=key)

    def to_data(self) -> Dict:
        """Return a JSON-serialisable dictionary of object
        for storage in object store

        Storing of the data within the Datasource is done in
        the save function

        Returns:
            dict: Dictionary version of object
        """
        data: Dict[str, Union[str, Dict, bool]] = {}
        data["UUID"] = self._uuid
        data["creation_datetime"] = str(self._creation_datetime)
        data["metadata"] = self._metadata
        data["stored"] = self._stored
        data["data_keys"] = self._data_keys
        data["data_type"] = self._data_type
        data["latest_version"] = self._latest_version

        return data

    @staticmethod
    def load_dataset(bucket: str, key: str) -> Dataset:
        """Loads a xarray Dataset from the passed key for creation of a Datasource object

        Currently this function gets binary data back from the object store, writes it
        to a temporary file and then gets xarray to read from this file.

        This is done in a long winded way due to xarray not being able to create a Dataset
        from binary data at the moment.

        Args:
            bucket: Bucket containing data
            key: Key for data
        Returns:
            xarray.Dataset: Dataset from NetCDF file
        """
        import io

        from openghg.objectstore import get_object
        from xarray import open_dataset

<<<<<<< HEAD
        # data = get_object(bucket, key)

        return load_dataset(io.BytesIO(get_object(bucket=bucket, key=key)))
=======
        data = get_object(bucket, key)
        buf = io.BytesIO(data)

        return open_dataset(buf)
        # Instead of loading in the dataset here we just pass the bytes back

        # return get_object(bucket=bucket, key)
>>>>>>> 0ae619ad

        # # TODO - is there a cleaner way of doing this?
        # with tempfile.TemporaryDirectory() as tmpdir:
        #     tmp_path = Path(tmpdir).joinpath("tmp.nc")

        #     with open(tmp_path, "wb") as f:
        #         f.write(data)

<<<<<<< HEAD
        #     ds: Dataset = load_dataset(tmp_path)
=======
        #     ds: Dataset = xr_load_dataset(tmp_path)
>>>>>>> 0ae619ad

        #     return ds

    @classmethod
    def from_data(cls: Type[T], bucket: str, data: Dict, shallow: bool) -> T:
        """Construct a Datasource from JSON

        Args:
            bucket: Bucket containing data
            data: JSON data
            shallow: Load only the JSON data, do not retrieve data from the object store
        Returns:
            Datasource: Datasource created from JSON
        """
        from openghg.util import timestamp_tzaware

        d = cls()
        d._uuid = data["UUID"]
        d._creation_datetime = timestamp_tzaware(data["creation_datetime"])
        d._metadata = data["metadata"]
        d._stored = data["stored"]
        d._data_keys = data["data_keys"]
        d._data = {}
        d._data_type = data["data_type"]
        d._latest_version = data["latest_version"]

        if d._stored and not shallow:
            for date_key in d._data_keys["latest"]["keys"]:
                data_key = d._data_keys["latest"]["keys"][date_key]
                d._data[date_key] = Datasource.load_dataset(bucket=bucket, key=data_key)

        d._stored = False

        d.update_daterange()

        return d

    def save(self, bucket: Optional[str] = None) -> None:
        """Save this Datasource object as JSON to the object store

        Args:
            bucket: Bucket to hold data
        Returns:
            None
        """
        import tempfile
        from copy import deepcopy
        from pathlib import Path

        from openghg.objectstore import get_bucket, set_object_from_file, set_object_from_json
        from openghg.util import timestamp_now

        if bucket is None:
            bucket = get_bucket()

        if self._data:
            # Ensure we have the latest key
            if "latest" not in self._data_keys:
                self._data_keys["latest"] = {}

            # Backup the old data keys at "latest"
            version_str = f"v{str(len(self._data_keys))}"
            # Store the keys for the new data
            new_keys = {}

            # Iterate over the keys (daterange string) of the data dictionary
            for daterange in self._data:
                data_key = f"{Datasource._data_root}/uuid/{self._uuid}/{version_str}/{daterange}"

                new_keys[daterange] = data_key
                data = self._data[daterange]

                filepath = Path(f"{bucket}/{data_key}._data")
                parent_folder = filepath.parent
                if not parent_folder.exists():
                    parent_folder.mkdir(parents=True, exist_ok=True)

                data.to_netcdf(filepath)

                # Can we just take the bytes from the data here and then write then straight?
                # TODO - for now just create a temporary directory - will have to update Acquire
                # or work on a PR for xarray to allow returning a NetCDF as bytes
                # with tempfile.TemporaryDirectory() as tmpdir:
                #     filepath = f"{tmpdir}/temp.nc"
                #     data.to_netcdf(filepath)
                #     set_object_from_file(bucket=bucket, key=data_key, filename=filepath)
                # path = f"{bucket_path}/data"

            # Copy the last version
            if "latest" in self._data_keys:
                self._data_keys[version_str] = deepcopy(self._data_keys["latest"])

            # Save the new keys and create a timestamp
            self._data_keys[version_str]["keys"] = new_keys
            self._data_keys[version_str]["timestamp"] = str(timestamp_now())  # type: ignore

            # Link latest to the newest version
            self._data_keys["latest"] = self._data_keys[version_str]
            self._latest_version = version_str

        self._stored = True
        datasource_key = f"{Datasource._datasource_root}/uuid/{self._uuid}"

        set_object_from_json(bucket=bucket, key=datasource_key, data=self.to_data())

    @classmethod
    def load(
        cls: Type[T],
        bucket: str = None,
        uuid: str = None,
        key: str = None,
        shallow: bool = False,
    ) -> T:
        """Load a Datasource from the object store either by name or UUID

        Args:
            bucket: Bucket to store object
            uuid: UID of Datasource
            key: Key of Datasource
            shallow: Only load JSON data, do not read Datasets from object store.
            This will speed up creation of the Datasource object.
        Returns:
            Datasource: Datasource object created from JSON
        """
        from openghg.objectstore import get_bucket, get_object_from_json

        if uuid is None and key is None:
            raise ValueError("Both uuid and key cannot be None")

        if bucket is None:
            bucket = get_bucket()

        if key is None:
            key = f"{Datasource._datasource_root}/uuid/{uuid}"

        data = get_object_from_json(bucket=bucket, key=key)

        datasource = cls.from_data(bucket=bucket, data=data, shallow=shallow)

        return datasource

    def data(self) -> Dict:
        """Get the data stored in this Datasource

        Returns:
            dict: Dictionary of data keyed by daterange
        """
        from openghg.objectstore import get_bucket

        if not self._data:
            bucket = get_bucket()

            for date_key in self._data_keys["latest"]["keys"]:
                data_key = self._data_keys["latest"]["keys"][date_key]
                self._data[date_key] = Datasource.load_dataset(bucket=bucket, key=data_key)

        return self._data

    def update_daterange(self) -> None:
        """Update the dates stored by this Datasource

        Returns:
            None
        """
        from openghg.util import split_daterange_str

        # If we've only shallow loaded (without the data)
        # this Datasource we use the latest data keys
        if not self._data:
            date_keys = sorted(self._data_keys["latest"]["keys"])
        else:
            date_keys = sorted(self._data.keys())

        start, _ = split_daterange_str(daterange_str=date_keys[0])
        _, end = split_daterange_str(daterange_str=date_keys[-1])

        self._start_date = start  # type: ignore
        self._end_date = end  # type: ignore

    def daterange(self) -> Tuple[Timestamp, Timestamp]:
        """Get the daterange the data in this Datasource covers as tuple
        of start, end datetime objects

        Returns:
            tuple (Timestamp, Timestamp): Start, end timestamps
        """
        if self._start_date is None and self._data is not None:
            self.update_daterange()

        return self._start_date, self._end_date

    def daterange_str(self) -> str:
        """Get the daterange this Datasource covers as a string in
        the form start_end

        Returns:
            str: Daterange covered by this Datasource
        """
        from openghg.util import create_daterange_str

        start, end = self.daterange()

        return create_daterange_str(start=start, end=end)

    def search_metadata_old(
        self,
        search_terms: Union[str, List[str]],
        start_date: Optional[Timestamp] = None,
        end_date: Optional[Timestamp] = None,
        find_all: Optional[bool] = False,
    ) -> bool:
        """Search the values of the metadata of this Datasource for search terms

        Args:
            search_term: String or list of strings to search for in metadata
            find_all: If True all search terms must be matched
        Returns:
            bool: True if found else False
        """
        from warnings import warn

        warn("This function will be removed in a future release", DeprecationWarning)

        if start_date is not None and end_date is not None:
            if not self.in_daterange(start_date=start_date, end_date=end_date):
                return False

        if not isinstance(search_terms, list):
            search_terms = [search_terms]

        search_terms = [s.lower() for s in search_terms if s is not None]

        results = {}

        def search_recurse(term: str, data: Dict) -> None:
            for v in data.values():
                if v == term:
                    results[term] = True
                elif isinstance(v, dict):
                    search_recurse(term, v)

        for term in search_terms:
            search_recurse(term, self._metadata)

        # If we want all the terms to match these should be the same length
        if find_all:
            return len(results) == len(search_terms)
        # Otherwise there should be at least a True in results
        else:
            return len(results) > 0

    def search_metadata(self, find_all: Optional[bool] = True, **kwargs: str) -> bool:
        """Search the metadata for any available keyword

        Args:
            find_all: If True all arguments must be matched
        Keyword Arguments:
            Keyword arguments passed will be checked against the metadata of the Datasource
        Returns:
            bool: True if some/all parameters matched
        """
        start_date = kwargs.get("start_date")
        end_date = kwargs.get("end_date")

        if start_date is not None and end_date is not None:
            if not self.in_daterange(start_date=start_date, end_date=end_date):
                return False

        # Now we've checked the dates we can remove them as it's unlikely a comparison below
        # will match the dates exactly
        try:
            del kwargs["start_date"]
            del kwargs["end_date"]
        except KeyError:
            pass

        results = []
        for key, value in kwargs.items():
            try:
                # Here we want to check if it's a list and if so iterate over it
                if isinstance(value, (list, tuple)):
                    for val in value:
                        val = str(val).lower()
                        if self._metadata[key.lower()] == val:
                            results.append(val)
                else:
                    value = str(value).lower()
                    if self._metadata[key.lower()] == value:
                        results.append(value)
            except KeyError:
                pass

        # If we want all the terms to match these should be the same length
        if find_all and not len(kwargs.keys()) == len(results):
            return False

        if results:
            return True
        else:
            return False

    def in_daterange(self, start_date: Union[str, Timestamp], end_date: Union[str, Timestamp]) -> bool:
        """Check if the data contained within this Datasource overlaps with the
        dates given.

        Args:
            start: Start datetime
            end: End datetime
        Returns:
            bool: True if overlap
        """
        from openghg.util import in_daterange as _in_daterange
        from openghg.util import timestamp_tzaware

        start_date = timestamp_tzaware(start_date)
        end_date = timestamp_tzaware(end_date)

        return _in_daterange(
            start_a=start_date, end_a=end_date, start_b=self._start_date, end_b=self._end_date
        )

    def keys_in_daterange(
        self, start_date: Union[str, Timestamp], end_date: Union[str, Timestamp]
    ) -> List[str]:
        """Return the keys for data between the two passed dates

        Args:
            start_date: Start date
            end_date: end date
        Return:
            list: List of keys to data
        """
        data_keys = self._data_keys["latest"]["keys"]

        return self.key_date_compare(keys=data_keys, start_date=start_date, end_date=end_date)

    def keys_in_daterange_str(self, daterange: str) -> List[str]:
        """Return the keys for data within the specified daterange string

        Args:
            daterange: Daterange string of the form
            2019-01-01T00:00:00_2019-12-31T00:00:00
        Return:
            list: List of keys to data
        """
        from openghg.util import timestamp_tzaware

        split_daterange = daterange.split("_")

        if len(split_daterange) > 2:
            # raise DateError("")
            raise TypeError("Invalid daterange string passed.")

        start_date = timestamp_tzaware(split_daterange[0])
        end_date = timestamp_tzaware(split_daterange[1])

        data_keys = self._data_keys["latest"]["keys"]

        return self.key_date_compare(keys=data_keys, start_date=start_date, end_date=end_date)

    def key_date_compare(self, keys: Dict[str, str], start_date: Timestamp, end_date: Timestamp) -> List:
        """Returns the keys in the key list that are between the given dates

        Args:
            keys: List of object store keys
            start_date: Start date
            end_date: End date
        Returns:
            list: List of keys
        """
        from openghg.util import timestamp_tzaware

        in_date = []
        for key, data_key in keys.items():
            end_key = key.split("/")[-1]
            dates = end_key.split("_")

            if len(dates) > 2:
                raise ValueError("Invalid date string")

            start_key = timestamp_tzaware(dates[0])
            end_key = timestamp_tzaware(dates[1])

            # For this logic see
            # https://stackoverflow.com/a/325964
            if (start_key <= end_date) and (end_key >= start_date):
                in_date.append(data_key)

        return in_date

    def species(self) -> str:
        """Returns the species of this Datasource

        Returns:
            str: Species of this Datasource
        """
        return self._metadata["species"]

    def inlet(self) -> str:
        """Returns the inlet height of this Datasource

        Returns:
            str: Inlet height of this Datasource
        """
        return self._metadata["inlet"]

    def site(self) -> str:
        """Return the site name

        Returns:
            str: Site name
        """
        return self._metadata.get("site", "NA")

    def instrument(self) -> str:
        """Return the instrument name

        Returns:
            str: Instrument name
        """
        return self._metadata.get("instrument", "NA")

    def uuid(self) -> str:
        """Return the UUID of this object

        Returns:
            str: UUID
        """
        return self._uuid

    def metadata(self) -> Dict:
        """Return the metadata of this Datasource

        Returns:
            dict: Metadata of Datasource
        """
        return self._metadata

    def data_type(self) -> str:
        """Returns the data type held by this Datasource

        Returns:
            str: Data type held by Datasource
        """
        return self._data_type

    def raw_keys(self) -> dataKeyType:
        """Returns the raw keys dictionary

        Returns:
            dict: Dictionary of keys
        """
        return self._data_keys

    def data_keys(self, version: str = "latest") -> List:
        """Returns the object store keys where data related
        to this Datasource is stored

        Args:
            version: Version of keys to retrieve
            return_all: Return all data keys
        Returns:
            list: List of data keys
        """
        try:
            keys = list(self._data_keys[version]["keys"].values())
        except KeyError:
            raise KeyError(f"Invalid version, valid versions {list(self._data_keys.keys())}")

        return keys

    def versions(self) -> Dict:
        """Return a summary of the versions of data stored for
        this Datasource

        Returns:
            dict: Dictionary of versions
        """
        return self._data_keys

    def latest_version(self) -> str:
        """Return the string of the latest version

        Returns:
            str: Latest version
        """
        return self._latest_version<|MERGE_RESOLUTION|>--- conflicted
+++ resolved
@@ -417,20 +417,8 @@
 
         from openghg.objectstore import get_object
         from xarray import open_dataset
-
-<<<<<<< HEAD
-        # data = get_object(bucket, key)
-
+        
         return load_dataset(io.BytesIO(get_object(bucket=bucket, key=key)))
-=======
-        data = get_object(bucket, key)
-        buf = io.BytesIO(data)
-
-        return open_dataset(buf)
-        # Instead of loading in the dataset here we just pass the bytes back
-
-        # return get_object(bucket=bucket, key)
->>>>>>> 0ae619ad
 
         # # TODO - is there a cleaner way of doing this?
         # with tempfile.TemporaryDirectory() as tmpdir:
@@ -439,11 +427,7 @@
         #     with open(tmp_path, "wb") as f:
         #         f.write(data)
 
-<<<<<<< HEAD
-        #     ds: Dataset = load_dataset(tmp_path)
-=======
         #     ds: Dataset = xr_load_dataset(tmp_path)
->>>>>>> 0ae619ad
 
         #     return ds
 
