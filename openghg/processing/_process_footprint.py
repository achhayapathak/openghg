"""
This hopes to recreate the functionality of the ACRG repo function
footprints_data_merge
"""
from pandas import Timestamp
from xarray import Dataset, DataArray
from typing import List, Optional, Tuple, Union, Dict
from openghg.dataobjects import FootprintData, FluxData


__all__ = ["single_site_footprint", "footprints_data_merge"]


def single_site_footprint(
    site: str,
    height: str,
    network: str,
    domain: str,
    species: str,
    start_date: Union[str, Timestamp],
    end_date: Union[str, Timestamp],
    resample_to: str = "coarsest",
    site_modifier: Optional[str] = None,
    platform: Optional[str] = None,
    instrument: Optional[str] = None,
) -> Dataset:
    """Creates a Dataset for a single site's measurement data and footprints

    Args:
        site: Site name
        height: Height of inlet in metres
        network: Network name
        resample_to: Resample the data to a given time dataset.
        Valid options are ["obs", "footprint", "coarsen"].
            - "obs" resamples the footprint to the observation time series data
            - "footprint" resamples to to the footprint time series
            - "coarsest" resamples to the data with the coarsest time resolution
        site_modifier: The name of the site given in the footprint.
                       This is useful for example if the same site footprints are run with a different met and
                       they are named slightly differently from the obs file. E.g.
                       site="DJI", site_modifier = "DJI-SAM" - station called DJI, footprint site called DJI-SAM
        platform: Observation platform used to decide whether to resample
        instrument:
        species: Species type
    Returns:
        xarray.Dataset
    """
    from openghg.processing import get_obs_surface, get_footprint
    from openghg.util import timestamp_tzaware

    start_date = timestamp_tzaware(start_date)
    end_date = timestamp_tzaware(end_date)

    resample_to = resample_to.lower()
    resample_choices = ("obs", "footprint", "coarsest")
    if resample_to not in resample_choices:
        raise ValueError(
            f"Invalid resample choice {resample_to} past, please select from one of {resample_choices}"
        )

    # As we're not processing any satellite data yet just set tolerance to None
    tolerance = None
    platform = None

    # Here we want to use get_obs_surface
    obs_results = get_obs_surface(
        site=site,
        inlet=height,
        start_date=start_date,
        end_date=end_date,
        species=species,
        instrument=instrument,
    )

    obs_data = obs_results.data

    # Save the observation data units
    try:
        units: Union[float, None] = float(obs_data.mf.attrs["units"])
    except KeyError:
        units = None
    except AttributeError:
        raise AttributeError("Unable to read mf attribute from observation data.")

    # If the site for the footprint has a different name, pass that in
    if site_modifier:
        footprint_site = site_modifier
    else:
        footprint_site = site

    # Try to find appropriate footprint file first with and then without species name
    try:
        footprint = get_footprint(
            site=footprint_site,
            domain=domain,
            height=height,
            start_date=start_date,
            end_date=end_date,
            species=species,
        )
    except ValueError:
        footprint = get_footprint(
            site=footprint_site, domain=domain, height=height, start_date=start_date, end_date=end_date
        )

    # TODO: Add checks for particular species e.g. co2 and short-lived species
    # which should have a specific footprint available rather than the generic one

    # Extract dataset
    footprint_data = footprint.data

    # Align the two Datasets
    aligned_obs, aligned_footprint = align_datasets(
        obs_data=obs_data, footprint_data=footprint_data, platform=platform, resample_to=resample_to
    )

    combined_dataset = combine_datasets(
        dataset_A=aligned_obs, dataset_B=aligned_footprint, tolerance=tolerance
    )

    # Transpose to keep time in the last dimension position in case it has been moved in resample
    combined_dataset = combined_dataset.transpose(..., "time")

    if units is not None:
        combined_dataset.update({"fp": (combined_dataset.fp.dims, (combined_dataset.fp / units))})
        # if HiTRes:
        #     combined_dataset.update({"fp_HiTRes": (combined_dataset.fp_HiTRes.dims, (combined_dataset.fp_HiTRes / units))})

    return combined_dataset


def footprints_data_merge(
    site: str,
    height: str,
    network: str,
    domain: str,
    species: str,
    start_date: Union[str, Timestamp],
    end_date: Union[str, Timestamp],
    resample_to: str = "coarsest",
    site_modifier: Optional[str] = None,
    platform: Optional[str] = None,
    instrument: Optional[str] = None,
    load_flux: Optional[bool] = True,
    flux_sources: Union[str, List] = None,
    load_bc: Optional[bool] = True,
    calc_timeseries: Optional[bool] = True,
    calc_bc: Optional[bool] = True,
    time_resolution: Optional[str] = "standard",
) -> FootprintData:
    """
    TODO - Should this be renamed?

    Args:
        site: Three letter site code
        height: Height of inlet in metres
        network: Network name
        domain: Domain name
        start_date: Start date
        end_date: End date
        resample_to: Overrides resampling to coarsest time resolution, can be one of ["coarsest", "footprint", "obs"]
        site_modifier: The name of the site given in the footprint.
                This is useful for example if the same site footprints are run with a different met and
                they are named slightly differently from the obs file. E.g.
                site="DJI", site_modifier = "DJI-SAM" - station called DJI, footprint site called DJI-SAM
        platform: Observation platform used to decide whether to resample
        instrument: Instrument name
        species: Species name
        load_flux: Load flux
        flux_sources: Flux source names
        load_bc: Load boundary conditions (not currently implemented)
        calc_timeseries: Calculate timeseries data (not currently implemented)
        calc_bc: Calculate boundary conditions (not currently implemented)
        time_resolution: One of ["standard", "high"]
    Returns:
        dict: Dictionary footprint data objects
    """
    from openghg.processing import get_flux
    from pandas import Timedelta

    # First get the site data
    combined_dataset = single_site_footprint(
        site=site,
        height=height,
        network=network,
        domain=domain,
        start_date=start_date,
        end_date=end_date,
        resample_to=resample_to,
        site_modifier=site_modifier,
        platform=platform,
        instrument=instrument,
        species=species,
    )

    # So here we iterate over the emissions types and get the fluxes
    flux_dict = {}
    if load_flux:
        if flux_sources is None:
            raise ValueError("If you want to load flux you must pass a flux source")

        flux_dict["standard"] = get_flux(
            species=species,
            domain=domain,
            sources=flux_sources,
            time_resolution=time_resolution,
            start_date=start_date,
            end_date=end_date,
        ).data

        if time_resolution == "high":

            # TODO: Check appropriate date range and file formats for other species
            if species == "co2":
                max_h_back = str(combined_dataset["H_back"][-1].values) + "H"
                if isinstance(start_date, str):
                    start_date = Timestamp(start_date)
                
                start_date_hr = start_date - Timedelta(max_h_back)
            else:
                start_date_hr = start_date

            flux_dict["high_time_res"] = get_flux(
                species=species,
                domain=domain,
                sources=flux_sources,
                time_resolution=time_resolution,
                start_date=start_date_hr,
                end_date=end_date,
            ).data

    # Calculate model time series, if required
    if calc_timeseries:
        combined_dataset = add_timeseries(combined_dataset=combined_dataset, flux_dict=flux_dict)

    return FootprintData(
        data=combined_dataset,
        metadata={},
        flux=flux_dict,
        bc={},
        species=species,
        scales="scale",
        units="units",
    )


def combine_datasets(
    dataset_A: Dataset, dataset_B: Dataset, method: str = "ffill", tolerance: Optional[float] = None
) -> Dataset:
    """Merges two datasets and re-indexes to the first dataset.

        If "fp" variable is found within the combined dataset,
        the "time" values where the "lat", "lon" dimensions didn't match are removed.

    Args:
        dataset_A: First dataset to merge
        dataset_B: Second dataset to merge
        method: One of None, nearest, ffill, bfill.
                See xarray.DataArray.reindex_like for list of options and meaning.
                Defaults to ffill (forward fill)
        tolerance: Maximum allowed tolerance between matches.
    Returns:
        xarray.Dataset: Combined dataset indexed to dataset_A
    """
    import numpy as np

    if indexes_match(dataset_A, dataset_B):
        dataset_B_temp = dataset_B
    else:
        dataset_B_temp = dataset_B.reindex_like(other=dataset_A, method=method, tolerance=tolerance)  # type: ignore

    merged_ds = dataset_A.merge(other=dataset_B_temp)

    if "fp" in merged_ds:
        if all(k in merged_ds.fp.dims for k in ("lat", "long")):
            flag = np.where(np.isfinite(merged_ds.fp.mean(dim=["lat", "lon"]).values))
            merged_ds = merged_ds[dict(time=flag[0])]

    return merged_ds


def indexes_match(dataset_A: Dataset, dataset_B: Dataset) -> bool:
    """Check if two datasets need to be reindexed_like for combine_datasets

    Args:
        dataset_A: First dataset to check
        dataset_B: Second dataset to check
    Returns:
        bool: True if indexes match, else False
    """
    import numpy as np

    common_indices = (key for key in dataset_A.indexes.keys() if key in dataset_B.indexes.keys())

    for index in common_indices:
        if not len(dataset_A.indexes[index]) == len(dataset_B.indexes[index]):
            return False

        # Check number of values that are not close (testing for equality with floating point)
        if index == "time":
            # For time override the default to have ~ second precision
            rtol = 1e-10
        else:
            rtol = 1e-5

        index_diff = np.sum(
            ~np.isclose(
                dataset_A.indexes[index].values.astype(float),
                dataset_B.indexes[index].values.astype(float),
                rtol=rtol,
            )
        )

        if not index_diff == 0:
            return False

    return True


def align_datasets(
    obs_data: Dataset,
    footprint_data: Dataset,
    resample_to: Optional[str] = "coarsest",
    platform: Optional[str] = None,
) -> Tuple[Dataset, Dataset]:
    """Slice and resample two datasets to align along time

    This slices the date to the smallest time frame
    spanned by both the footprint and obs, then resamples the data
    using the mean to the one with coarsest median resolution
    starting from the sliced start date.

    Args:
        obs_data: Observations Dataset
        footprint_data: Footprint Dataset
        resample_to: Overrides resampling to coarsest time resolution, can be one of ["coarsest", "footprint", "obs"]
        platform: Observation platform used to decide whether to resample
    Returns:
        tuple: Two xarray.Dataset with aligned time dimensions
    """
    import numpy as np
    from pandas import Timedelta

    if platform is not None:
        platform = platform.lower()
        # Do not apply resampling for "satellite" (but have re-included "flask" for now)
        if platform == "satellite":
            return obs_data, footprint_data

    # Get the period of measurements in time
    obs_attributes = obs_data.attrs
    if "averaged_period" in obs_attributes:
        obs_data_period_s = float(obs_attributes["averaged_period"])
    elif "sampling_period" in obs_attributes:
        obs_data_period_s = float(obs_attributes["sampling_period"])
    else:
        # Attempt to derive sampling period from frequency of data
        obs_data_period_s = np.nanmedian((obs_data.time.data[1:] - obs_data.time.data[0:-1]) / 1e9).astype(
            "float32")

        obs_data_period_s_min = np.diff(obs_data.time.data).min() / 1e9
        obs_data_period_s_max = np.diff(obs_data.time.data).max() / 1e9

        # Check if the periods differ by more than 1 second
        if np.isclose(obs_data_period_s_min, obs_data_period_s_max, 1):
            raise ValueError("Sample period can be not be derived from observations")

    obs_data_timeperiod = Timedelta(seconds=obs_data_period_s)

    # Derive the footprint period from the frequency of the data
    footprint_data_period_ns = np.nanmedian(
        (footprint_data.time.data[1:] - footprint_data.time.data[0:-1]).astype("int64")
    )
    footprint_data_timeperiod = Timedelta(footprint_data_period_ns, unit="ns")

    # Here we want timezone naive Timestamps
    obs_startdate = Timestamp(obs_data.time[0].values)
    obs_enddate = Timestamp(obs_data.time[-1].values)
    footprint_startdate = Timestamp(footprint_data.time[0].values)
    footprint_enddate = Timestamp(footprint_data.time[-1].values)

    start_date = max(obs_startdate, footprint_startdate)
    end_date = min(obs_enddate, footprint_enddate)

    # Subtract half a second to ensure lower range covered
    start_slice = start_date - Timedelta("0.5s")
    # Add half a second to ensure upper range covered
    end_slice = end_date + Timedelta("0.5s")

    obs_data = obs_data.sel(time=slice(start_slice, end_slice))
    footprint_data = footprint_data.sel(time=slice(start_slice, end_slice))

    # Only non satellite datasets with different periods need to be resampled
    timeperiod_diff_s = np.abs(obs_data_timeperiod - footprint_data_timeperiod).total_seconds()
    tolerance = 1e-9  # seconds
    
    if timeperiod_diff_s >= tolerance:
        base = start_date.hour + start_date.minute / 60.0 + start_date.second / 3600.0

        if resample_to == "coarsest":
            if obs_data_timeperiod >= footprint_data_timeperiod:
                resample_to = "obs"
            elif obs_data_timeperiod < footprint_data_timeperiod:
                resample_to = "footprint"

        if resample_to == "obs":

            resample_period = str(round(obs_data_timeperiod / np.timedelta64(1, "h"), 5)) + "H"

            footprint_data = footprint_data.resample(indexer={"time": resample_period}, base=base).mean()

        elif resample_to == "footprint":

            resample_period = str(round(footprint_data_timeperiod / np.timedelta64(1, "h"), 5)) + "H"

            obs_data = obs_data.resample(indexer={"time": resample_period}, base=base).mean()

    return obs_data, footprint_data


def add_timeseries(combined_dataset: Dataset, flux_dict: Dict[str, FluxData]) -> Dataset:
    """
    Add timeseries mole fraction values in footprint_data_merge

    Args:
        combined_dataset [Dataset]:
            output created during footprint_data_merge
        flux_dict [dict]:
            Dictionary containing flux datasets
    """
    # TODO: Extend to include multiple sources
<<<<<<< HEAD
    # TODO: Improve ability to merge high time resolution footprints (e.g. species as co2)
    # What do we expect flux_dict to look like?
    for key, flux_ds in flux_dict.items():
        if key != "high_time_res":
            # flux_reindex = flux_ds.reindex_like(combined_dataset, 'ffill')
            # combined_dataset['mf_mod'] = DataArray((combined_dataset.fp * flux_reindex.flux).sum(["lat", "lon"]), coords={'time': combined_dataset.time})
            mf_mod = timeseries_integrated(combined_dataset, flux_ds)
            name = "mf_mod"
=======
    # TODO: Add ability to merge high time resolution footprints (e.g. species as co2)
    for key, flux_data in flux_dict.items():
        flux_ds = flux_data.data
        if key != "high_time_res":
            flux_reindex = flux_ds.reindex_like(combined_dataset, "ffill")

            combined_dataset["mf_mod"] = DataArray(
                (combined_dataset.fp * flux_reindex.flux).sum(["lat", "lon"]),
                coords={"time": combined_dataset.time},
            )
>>>>>>> 5e585179
        else:
            mf_mod = timeseries_HiTRes(combined_dataset, flux_ds)
            name = "mf_mod_high_res"
            # TODO: May want to reindex afterwards? But can be expensive operation.
        
        combined_dataset[name] = DataArray(mf_mod, coords={'time': combined_dataset.time})

    return combined_dataset


def timeseries_integrated(combined_dataset: Dataset, flux_ds: Dataset):
    """
    Calculate modelled mole fraction timeseries using integrated footprint data.

    Args:
        combined_dataset [Dataset]:
            output created during footprint_data_merge
        flux_ds [Dataset]:
            Dataset containing flux values

    Returns:
        DataArray :
            Modelled mole fraction timeseries, dimensions = (time)

    TODO: Also allow flux_mod to be returned as an option? Include flags if so.
    """
    flux_reindex = flux_ds.reindex_like(combined_dataset, 'ffill')
    flux_mod = combined_dataset.fp * flux_reindex.flux
    timeseries = flux_mod.sum(["lat", "lon"])
    #combined_dataset['mf_mod'] = DataArray((combined_dataset.fp * flux_reindex.flux).sum(["lat", "lon"]), coords={'time': combined_dataset.time})

    return timeseries


def timeseries_HiTRes(combined_dataset: Dataset, flux_ds: Dataset, 
                      averaging: Optional[str] = None,
                      output_TS: Optional[bool] = True, output_fpXflux: Optional[bool] = False):
    """
    Calculate modelled mole fraction timeseries using high time resolution 
    footprint data and emissions data.

   Args:
        combined_dataset [Dataset]:
            output created during footprint_data_merge. Expect dataset containing
            "fp_HiTRes" data variable with dimensions (lat, lon, time, H_back).
            Where H_back represents the hourly footprints related to the footprint
            time.
        flux_ds [Dataset]:
            Dataset containing flux values. Expect dataset containing "flux" 
            data variable with dimensions (lat, lon, time).
        averaging [str]: 
            Time resolution to use to average the time dimension.
            Default = None
        output_TS [bool]:
            Whether to output the modelled mole fraction timeseries DataArray.
            Default = True
        output_fpXflux [bool]:
            Whether to output the modelled flux map DataArray used to create
            the timeseries.
            Default = False
        
    Returns:
        DataArray / DataArray :
            Modelled mole fraction timeseries, dimensions = (time)
            Modelled flux map, dimensions = (lat, lon, time)
        
        If one of output_TS and output_fpXflux are True:
            DataArray is returned for the respective output
        
        If both output_TS and output_fpXflux are both True:
            Both DataArrays are returned.

    TODO: Low frequency flux values may need to be selected from the month before
    (currently selecting the same month). 
    TODO: Indexing for low frequency flux should be checked to make sure this 
    allows for crossing over the end of the year.
    TODO: Currently using pure dask arrays (based on Hannah's original code)
    but would be good to update this to add more pre-indexing using xarray 
    and/or use dask as part of datasets.
    TODO: May want to update this to not rely on indexing when selecting
    the appropriate flux values. At the moment this solution has been chosen 
    because selecting on a dimension, rather than indexing, can be *very* slow
    depending on the operations performed beforehand on the Dataset (e.g.
    resample and reindex)
    TODO: This code currently resamples the frequency to be regular. This will
    have no effect if the time frequency was already regular but this may
    not be what we want and may want to add extra code to remove any NaNs, if 
    they are introduced or to find a way to remove this requirement.
    """
    import numpy as np
    import dask.array as da
    from tqdm import tqdm
    from pandas import date_range
    from math import gcd

    fp_HiTRes = combined_dataset.fp_HiTRes

    # Calculate time resolution for both the flux and footprint data
    nanosecond_to_hour = 1/(1e9*60.*60.)
    flux_res_H = int(flux_ds.time.diff(dim="time").values.mean() * nanosecond_to_hour)
    fp_res_time_H = int(fp_HiTRes.time.diff(dim="time").values.mean() * nanosecond_to_hour)

    fp_res_Hback_H = int(fp_HiTRes["H_back"].diff(dim="H_back").values.mean())

    # Define resolution on time dimension in number in hours
    if averaging:
        try:
            time_res_H = int(averaging)
            time_resolution = f"{time_res_H}H"
        except (ValueError, TypeError):
            time_res_H = int(averaging[0])
            time_resolution = averaging
    else:
        # If not specified derive from time from combined dataset
        time_res_H = fp_res_time_H
        time_resolution = f"{time_res_H}H"

    # Resample fp timeseries to match time resolution
    if fp_res_time_H != time_res_H:
        fp_HiTRes = fp_HiTRes.resample(time=time_resolution).ffill()

    # Define resolution on high frequency dimension in number of hours
    # At the moment this is matched to the Hback dimension
    time_hf_res_H = fp_res_Hback_H

    # Only allow for high frequency resolution < 24 hours
    if time_hf_res_H > 24:
        raise ValueError(f"High frequency resolution must be <= 24 hours. Current: {time_hf_res_H}H")
    elif 24%time_hf_res_H != 0 or 24%time_hf_res_H != 0.0:
        raise ValueError(f"High frequency resolution must exactly divide into 24 hours. Current: {time_hf_res_H}H")

    # Find the greatest common denominator between time and high frequency resolutions.
    # This is needed to make sure suitable flux frequency is used to allow for indexing.
    # e.g. time: 1H; hf (high frequency): 2H, highest_res_H would be 1H
    # e.g. time: 2H; hf (high frequency): 3H, highest_res_H would be 1H
    highest_res_H = gcd(time_res_H, time_hf_res_H)
    highest_resolution = f"{highest_res_H}H"

    # create time array to loop through, with the required resolution
    # fp_HiTRes.time is the release time of particles into the model
    time_array = fp_HiTRes["time"]
    lat = fp_HiTRes["lat"]
    lon = fp_HiTRes["lon"]
    hback = fp_HiTRes["H_back"]

    ntime = len(time_array)
    nlat = len(lat)
    nlon = len(lon)
    nh_back = len(hback)

    # Define maximum hour back
    max_h_back = hback.values[-1]

    # Define full range of dates to select from the flux input
    date_start = time_array[0]
    date_start_back = date_start - np.timedelta64(max_h_back, 'h')
    date_end = time_array[-1] + np.timedelta64(1, 's')
    
    start = {dd: getattr(np.datetime64(time_array[0].values, 'h').astype(object), dd)
             for dd in ['month', 'year']}

    # Create times for matching to the flux
    full_dates = date_range(date_start_back.values, date_end.values, freq=highest_resolution, closed="left").to_numpy()

    # Create low frequency flux data (monthly)
    flux_ds_low_freq = flux_ds.resample({"time":"1MS"}).mean().sel(time=slice(date_start_back, date_end))
    flux_ds_low_freq = flux_ds_low_freq.transpose(*("lat", "lon", "time"))

    # Select and align high frequency flux data
    flux_ds_high_freq = flux_ds.sel(time=slice(date_start_back, date_end))
    if flux_res_H <= 24:
        base = date_start_back.dt.hour.data + date_start_back.dt.minute.data/60. + date_start_back.dt.second.data/3600.
        if flux_res_H <= highest_res_H:
            # Downsample flux to match to footprint frequency
            flux_ds_high_freq = flux_ds_high_freq.resample({"time":highest_resolution}, base=base).mean()     
        elif flux_res_H > highest_res_H:
            # Upsample flux to match footprint frequency and forward fill
            flux_ds_high_freq = flux_ds_high_freq.resample({"time":highest_resolution}, base=base).ffill()     
        # Reindex to match to correct values
        flux_ds_high_freq = flux_ds_high_freq.reindex({"time":full_dates}, method="ffill")
    elif flux_res_H > 24:
        # If flux is not high frequency use the monthly averages instead.
        flux_ds_high_freq = flux_ds_low_freq 

    # TODO: Add check to make sure time values are exactly aligned based on date range

    # Make sure the dimensions match the expected order for indexing
    fp_HiTRes = fp_HiTRes.transpose(*("lat", "lon", "time", "H_back"))
    flux_ds_high_freq = flux_ds_high_freq.transpose(*("lat", "lon", "time"))

    # Extract footprint array to use in numba loop
    fp_HiTRes = da.array(fp_HiTRes)

    # Set up a numpy array to calculate the product of the footprint (H matrix) with the fluxes
    if output_fpXflux:
        fpXflux = da.zeros((nlat, nlon, ntime))

    if output_TS:
        timeseries = da.zeros(ntime)

    # Iterate through the time coord to get the total mf at each time step using the H back coord
    # at each release time we disaggregate the particles backwards over the previous 24hrs
    # The final value then contains the 29-day integrated residual footprint
    print("Calculating modelled timeseries comparison:")
    iters = tqdm(time_array.values)
    for tt, time in enumerate(iters):
        
        # Get correct index for low resolution data based on start and current date
        current = {dd: getattr(np.datetime64(time, 'h').astype(object), dd)
                   for dd in ['month', 'year']}
        tt_low = current['month'] - start['month'] + 12*(current['year']-start['year'])

        # get 4 dimensional chunk of high time res footprint for this timestep
        # units : mol/mol/mol/m2/s
        # reverse the time coordinate to be chronological
        fp_time   = fp_HiTRes[:,:,tt,::-1]

        fp_high_freq = fp_time[:,:,1:]
        fp_residual = fp_time[:,:,0:1] # First element (reversed) contains residual footprint

        # Extract flux data from dataset
        flux_high_freq = flux_ds_high_freq.flux
        flux_low_freq = flux_ds_low_freq.flux

        # Define high and low frequency fluxes based on inputs
        # Allow for variable frequency within 24 hours
        flux_low_freq = flux_low_freq[:,:,tt_low:tt_low+1]
        if flux_res_H <= 24:
            # Define indices to correctly select matching date range from flux data
            # This will depend on the various frequencies of the inputs
            # At present, highest_res_H matches the flux frequency
            tt_start = tt*int(time_res_H/highest_res_H) + 1
            tt_end = tt_start + int(max_h_back/highest_res_H)
            selection = int(time_hf_res_H/highest_res_H)

            # Extract matching time range from whole flux array
            flux_high_freq = flux_high_freq[...,tt_start:tt_end]
            if selection > 1:
                # If flux frequency does not match to the high frequency (hf, H_back) 
                # dimension, select entries which do. Reversed to make sure 
                # entries matching to the correct times are selected
                flux_high_freq = flux_high_freq[...,::-selection]
                flux_high_freq = flux_high_freq[...,::-1]               
        else:
            flux_high_freq = flux_high_freq[:,:,tt_low:tt_low+1]

        # convert to array to use in numba loop
        flux_high_freq = da.array(flux_high_freq)
        flux_low_freq = da.array(flux_low_freq)

        # Multiply the HiTRes footprint with the HiTRes emissions to give mf
        # Multiply residual footprint by low frequency emissions data to give residual mf
        # flux units : mol/m2/s;       fp units : mol/mol/mol/m2/s
        # --> mol/mol/mol/m2/s * mol/m2/s === mol / mol
        fpXflux_time  = flux_high_freq * fp_high_freq
        fpXflux_residual = flux_low_freq * fp_residual

        # append the residual emissions
        fpXflux_time  = np.dstack((fpXflux_time, fpXflux_residual))

        if output_fpXflux:
            # Sum over time (H back) to give the total mf at this timestep
            fpXflux[:,:,tt] = fpXflux_time.sum(axis=2)

        if output_TS:
            # work out timeseries by summing over lat, lon (24 hrs)
            timeseries[tt] = fpXflux_time.sum()

    if output_fpXflux:
        fpXflux = DataArray(fpXflux, dims=("lat", "lon", "time"),
                            coords={'lat': lat,
                                    'lon': lon,
                                    'time': time_array})

    if output_TS:
        timeseries = DataArray(timeseries, dims=("time"),
                               coords={'time': time_array})

    if output_fpXflux and output_TS:
        return timeseries.compute(), fpXflux.compute()
    elif output_fpXflux:
        return fpXflux.compute()
    elif output_TS:
        return timeseries.compute()   <|MERGE_RESOLUTION|>--- conflicted
+++ resolved
@@ -429,7 +429,6 @@
             Dictionary containing flux datasets
     """
     # TODO: Extend to include multiple sources
-<<<<<<< HEAD
     # TODO: Improve ability to merge high time resolution footprints (e.g. species as co2)
     # What do we expect flux_dict to look like?
     for key, flux_ds in flux_dict.items():
@@ -438,18 +437,6 @@
             # combined_dataset['mf_mod'] = DataArray((combined_dataset.fp * flux_reindex.flux).sum(["lat", "lon"]), coords={'time': combined_dataset.time})
             mf_mod = timeseries_integrated(combined_dataset, flux_ds)
             name = "mf_mod"
-=======
-    # TODO: Add ability to merge high time resolution footprints (e.g. species as co2)
-    for key, flux_data in flux_dict.items():
-        flux_ds = flux_data.data
-        if key != "high_time_res":
-            flux_reindex = flux_ds.reindex_like(combined_dataset, "ffill")
-
-            combined_dataset["mf_mod"] = DataArray(
-                (combined_dataset.fp * flux_reindex.flux).sum(["lat", "lon"]),
-                coords={"time": combined_dataset.time},
-            )
->>>>>>> 5e585179
         else:
             mf_mod = timeseries_HiTRes(combined_dataset, flux_ds)
             name = "mf_mod_high_res"
