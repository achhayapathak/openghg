from xarray import Dataset
from typing import Dict, List, Optional, Union
from pandas import Timestamp
from dataclasses import dataclass
from openghg.dataobjects import ObsData

__all__ = ["get_obs_surface", "scale_convert"]


def get_obs_surface(
    site: str,
    species: str,
    inlet: str,
    start_date: Optional[Union[str, Timestamp]] = None,
    end_date: Optional[Union[str, Timestamp]] = None,
    average: Optional[str] = None,
    network: Optional[str] = None,
    instrument: Optional[str] = None,
    calibration_scale: Optional[str] = None,
    keep_missing: Optional[bool] = False,
) -> ObsData:
    """Get measurements from one site as a list of ObsData types.

    If there are multiple instruments and inlets at a particular site,
    note that the acrg_obs_defaults.csv file may be referenced to determine which instrument and inlet to use for each time period.
    If an inlet or instrument changes at some point during time period, multiple datasets will be returned,
    one for each inlet/instrument.

    Args:
        site: Site of interest e.g. MHD for the Mace Head site.
        species: Species identifier e.g. ch4 for methane.
        start_date: Output start date in a format that Pandas can interpret
        end_date: Output end date in a format that Pandas can interpret
        inlet: Inlet label
        average: Averaging period for each dataset. Each value should be a string of
        the form e.g. "2H", "30min" (should match pandas offset aliases format).
        keep_missing: Keep missing data points or drop them.
        network: Network for the site/instrument (must match number of sites).
        instrument: Specific instrument for the site (must match number of sites).
        calibration_scale: Convert to this calibration scale
    Returns:
        list: List of ObsData objects
    """
    from pandas import Timestamp, Timedelta
    import numpy as np
    from xarray import concat as xr_concat
<<<<<<< HEAD
    from openghg.processing import search, recombine_datasets
=======
    from openghg.processing import search, recombine_multisite
>>>>>>> 7f7f3b57
    from openghg.util import compliant_species, load_json, timestamp_tzaware

    site_info = load_json(filename="acrg_site_info.json")
    site = site.upper()

    if site not in site_info:
        raise ValueError(f"No site called {site}, please enter a valid site name.")

    # Find the correct synonym for the passed species
    species = synonyms(species).lower()

    # Get the observation data
    obs_results = search(
        site=site,
        species=species,
        inlet=inlet,
        start_date=start_date,
        end_date=end_date,
        instrument=instrument,
        find_all=True,
    )

    # if len(obs_results) > 1:
    #     raise ValueError("More than one search result found for the passed argument. Please be more specific with your search terms.")

    # TODO - what if we want to return observations from multiple heights?
    try:
        site_key = list(obs_results.keys())[0]
    except IndexError:
        raise ValueError(f"Unable to find any measurement data for {site}")
<<<<<<< HEAD

    # TODO - update Search to return a SearchResult object that makes it easier to retrieve data
    # GJ 2021-03-09
    # This is clunky
    to_retrieve = obs_results[site_key]["keys"]
    data = recombine_datasets(keys=to_retrieve, sort=True)
=======
    
    # TODO - update Search to return a SearchResult object that makes it easier to retrieve data
    # GJ 2021-03-09
    # This is clunky
    to_retrieve = {site: obs_results[site_key]["keys"]}
    retrieved_data = recombine_multisite(keys=to_retrieve, sort=True)

    # TODO - GJ - 2021-03-30
    # Need to make sure the species are stored as compliant species labels
    # in the Datasource metadata, this works around the lack of compliant strings
    # for the search function above.
    species = compliant_species(species)

    obs_files = []

    for key in retrieved_data:
        data = retrieved_data[key]

        try:
            start_date = timestamp_tzaware(data.time[0].values)
            end_date = timestamp_tzaware(data.time[-1].values)
        except AttributeError:
            raise AttributeError("This dataset does not have a time attribute, unable to read date range")

        if average is not None:
            # GJ - 2021-03-09
            # TODO - check by RT

            # # Average the Dataset over a given period
            # if keep_missing is True:
            #     # Create a dataset with one element and NaNs to prepend or append
            #     ds_single_element = data[{"time": 0}]

            #     for v in ds_single_element.variables:
            #         if v != "time":
            #             ds_single_element[v].values = np.nan
>>>>>>> 7f7f3b57

    # TODO - GJ - 2021-03-30
    # Need to make sure the species are stored as compliant species labels
    # in the Datasource metadata, this works around the lack of compliant strings
    # for the search function above.
    species = compliant_species(species)

    try:
        start_date = timestamp_tzaware(data.time[0].values)
        end_date = timestamp_tzaware(data.time[-1].values)
    except AttributeError:
        raise AttributeError("This dataset does not have a time attribute, unable to read date range")

    if average is not None:
        # GJ - 2021-03-09
        # TODO - check by RT

        # # Average the Dataset over a given period
        # if keep_missing is True:
        #     # Create a dataset with one element and NaNs to prepend or append
        #     ds_single_element = data[{"time": 0}]

        #     for v in ds_single_element.variables:
        #         if v != "time":
        #             ds_single_element[v].values = np.nan

        #     ds_concat = []

        #     # Pad with an empty entry at the start date
        #     if timestamp_tzaware(data.time.min()) > start_date:
        #         ds_single_element_start = ds_single_element.copy()
        #         ds_single_element_start.time.values = Timestamp(start_date)
        #         ds_concat.append(ds_single_element_start)

        #     ds_concat.append(data)

        #     # Pad with an empty entry at the end date
        #     if data.time.max() < Timestamp(end_date):
        #         ds_single_element_end = ds_single_element.copy()
        #         ds_single_element_end.time.values = Timestamp(end_date) - Timedelta("1ns")
        #         ds_concat.append(ds_single_element_end)

        #     data = xr_concat(ds_concat, dim="time")

        #     # Now sort to get everything in the right order
        #     data = data.sortby("time")

        # First do a mean resample on all variables
        ds_resampled = data.resample(time=average, keep_attrs=True).mean(skipna=False)
        # keep_attrs doesn't seem to work for some reason, so manually copy
        ds_resampled.attrs = data.attrs.copy()

        # For some variables, need a different type of resampling
        for var in data.variables:
            if "repeatability" in var:
<<<<<<< HEAD
                ds_resampled[var] = (
                    np.sqrt((data[var] ** 2).resample(time=average).sum()) / data[var].resample(time=average).count()
                )

            # Copy over some attributes
            if "long_name" in data[var].attrs:
                ds_resampled[var].attrs["long_name"] = data[var].attrs["long_name"]

            if "units" in data[var].attrs:
                ds_resampled[var].attrs["units"] = data[var].attrs["units"]

        # Create a new variability variable, containing the standard deviation within the resampling period
        ds_resampled[f"{species}_variability"] = data[species].resample(time=average, keep_attrs=True).std(skipna=False)
        # If there are any periods where only one measurement was resampled, just use the median variability
        ds_resampled[f"{species}_variability"][ds_resampled[f"{species}_variability"] == 0.0] = ds_resampled[
            f"{species}_variability"
        ].median()
        # Create attributes for variability variable
        ds_resampled[f"{species}_variability"].attrs["long_name"] = f"{data[species].attrs['long_name']}_variability"
        ds_resampled[f"{species}_variability"].attrs["units"] = data[species].attrs["units"]

        # Resampling may introduce NaNs, so remove, if not keep_missing
        if keep_missing is False:
            ds_resampled = ds_resampled.dropna(dim="time")

        data = ds_resampled

    # Rename variables
    rename = {}

    for var in data.variables:
        if var.lower() == species.lower():
            rename[var] = "mf"
        if "repeatability" in var:
            rename[var] = "mf_repeatability"
        if "variability" in var:
            rename[var] = "mf_variability"
        if "number_of_observations" in var:
            rename[var] = "mf_number_of_observations"
        if "status_flag" in var:
            rename[var] = "status_flag"
        if "integration_flag" in var:
            rename[var] = "integration_flag"


    data = data.rename_vars(rename)

    data.attrs["species"] = species
    if "Calibration_scale" in data.attrs:
        data.attrs["scale"] = data.attrs.pop("Calibration_scale")

    if calibration_scale is not None:
        data = scale_convert(data, species, calibration_scale)

    metadata = data.attrs
    obs_data = ObsData(data=data, metadata=data.attrs)

    # It doesn't make sense to do this now as we've only got a single Dataset
    # # Now check if the units match for each of the observation Datasets
    # units = set((f.data.mf.attrs["units"] for f in obs_files))
    # scales = set((f.data.attrs["scale"] for f in obs_files))

    # if len(units) > 1:
    #     raise ValueError(
    #         f"Units do not match for these observation Datasets {[(f.mf.attrs['station_long_name'],f.attrs['units']) for f in obs_files]}"
    #     )

    # if len(scales) > 1:
    #     print(
    #         f"Scales do not match for these observation Datasets {[(f.mf.attrs['station_long_name'],f.attrs['units']) for f in obs_files]}"
    #     )
    #     print("Suggestion: set calibration_scale to convert scales")

    return obs_data
=======
                rename[var] = "mf_repeatability"
            if "variability" in var:
                rename[var] = "mf_variability"
            if "number_of_observations" in var:
                rename[var] = "mf_number_of_observations"
            if "status_flag" in var:
                rename[var] = "status_flag"
            if "integration_flag" in var:
                rename[var] = "integration_flag"

        print(rename)

        data = data.rename_vars(rename)

        data.attrs["species"] = species
        if "Calibration_scale" in data.attrs:
            data.attrs["scale"] = data.attrs.pop("Calibration_scale")

        if calibration_scale is not None:
            data = scale_convert(data, species, calibration_scale)

        metadata = data.attrs
        obs_data = ObsData(data=data, metadata=data.attrs)

        obs_files.append(obs_data)

    # Now check if the units match for each of the observation Datasets
    units = set((f.data.mf.attrs["units"] for f in obs_files))
    scales = set((f.data.attrs["scale"] for f in obs_files))

    if len(units) > 1:
        raise ValueError(
            f"Units do not match for these observation Datasets {[(f.mf.attrs['station_long_name'],f.attrs['units']) for f in obs_files]}"
        )

    if len(scales) > 1:
        print(
            f"Scales do not match for these observation Datasets {[(f.mf.attrs['station_long_name'],f.attrs['units']) for f in obs_files]}"
        )
        print("Suggestion: set calibration_scale to convert scales")

    return obs_files
>>>>>>> 7f7f3b57


def synonyms(species: str) -> str:
    """
    Check to see if there are other names that we should be using for
    a particular input. E.g. If CFC-11 or CFC11 was input, go on to use cfc-11,
    as this is used in species_info.json

    Args:
        species (str): Input string that you're trying to match
    Returns:
        str: Matched species string
    """
    from openghg.util import load_json

    # Load in the species data
    species_data = load_json(filename="acrg_species_info.json")

    # First test whether site matches keys (case insensitive)
    matched_strings = [k for k in species_data if k.upper() == species.upper()]

    # Used to access the alternative names in species_data
    alt_label = "alt"

    # If not found, search synonyms
    if not matched_strings:
        for key in species_data:
            # Iterate over the alternative labels and check for a match
            matched_strings = [s for s in species_data[key][alt_label] if s.upper() == species.upper()]

            if matched_strings:
                matched_strings = [key]
                break

    if matched_strings:
        updated_species = matched_strings[0]

        return updated_species
    else:
        raise ValueError(f"Unable to find synonym for species {species}")


def scale_convert(data: Dataset, species: str, to_scale: str) -> Dataset:
    """Convert to a new calibration scale

    Args:
        data: Must contain an mf variable (mole fraction), and scale must be in global attributes
        species: species name
        to_scale: Calibration scale to convert to
    Returns:
        xarray.Dataset: Dataset with mole fraction data scaled
    """
    from pandas import read_csv
    from numexpr import evaluate
    from openghg.util import get_datapath

    # If scale is already correct, return
    ds_scale = data.attrs["scale"]
    if ds_scale == to_scale:
        return data

    scale_convert_filepath = get_datapath("acrg_obs_scale_convert.csv")

    scale_converter = read_csv(scale_convert_filepath)
    scale_converter_scales = scale_converter[scale_converter.isin([species.upper(), ds_scale, to_scale])][
        ["species", "scale1", "scale2"]
    ].dropna(axis=0, how="any")

    if len(scale_converter_scales) == 0:
        raise ValueError(
            f"Scales {ds_scale} and {to_scale} are not both in any one row in acrg_obs_scale_convert.csv for species {species}"
        )
    elif len(scale_converter_scales) > 1:
        raise ValueError(f"Duplicate rows in acrg_obs_scale_convert.csv?")
    else:
        row = scale_converter_scales.index[0]

    converter = scale_converter.loc[row]

    if to_scale == converter["scale1"]:
        direction = "2to1"
    else:
        direction = "1to2"

    # flake8: noqa: F841
    # scale_convert file has variable X in equations, so let's create it
    X = 1.0
    scale_factor = evaluate(converter[direction])
    data["mf"].values *= scale_factor

    data.attrs["scale"] = to_scale

    return data<|MERGE_RESOLUTION|>--- conflicted
+++ resolved
@@ -44,11 +44,7 @@
     from pandas import Timestamp, Timedelta
     import numpy as np
     from xarray import concat as xr_concat
-<<<<<<< HEAD
     from openghg.processing import search, recombine_datasets
-=======
-    from openghg.processing import search, recombine_multisite
->>>>>>> 7f7f3b57
     from openghg.util import compliant_species, load_json, timestamp_tzaware
 
     site_info = load_json(filename="acrg_site_info.json")
@@ -79,20 +75,12 @@
         site_key = list(obs_results.keys())[0]
     except IndexError:
         raise ValueError(f"Unable to find any measurement data for {site}")
-<<<<<<< HEAD
-
+    
     # TODO - update Search to return a SearchResult object that makes it easier to retrieve data
     # GJ 2021-03-09
     # This is clunky
     to_retrieve = obs_results[site_key]["keys"]
     data = recombine_datasets(keys=to_retrieve, sort=True)
-=======
-    
-    # TODO - update Search to return a SearchResult object that makes it easier to retrieve data
-    # GJ 2021-03-09
-    # This is clunky
-    to_retrieve = {site: obs_results[site_key]["keys"]}
-    retrieved_data = recombine_multisite(keys=to_retrieve, sort=True)
 
     # TODO - GJ - 2021-03-30
     # Need to make sure the species are stored as compliant species labels
@@ -100,37 +88,6 @@
     # for the search function above.
     species = compliant_species(species)
 
-    obs_files = []
-
-    for key in retrieved_data:
-        data = retrieved_data[key]
-
-        try:
-            start_date = timestamp_tzaware(data.time[0].values)
-            end_date = timestamp_tzaware(data.time[-1].values)
-        except AttributeError:
-            raise AttributeError("This dataset does not have a time attribute, unable to read date range")
-
-        if average is not None:
-            # GJ - 2021-03-09
-            # TODO - check by RT
-
-            # # Average the Dataset over a given period
-            # if keep_missing is True:
-            #     # Create a dataset with one element and NaNs to prepend or append
-            #     ds_single_element = data[{"time": 0}]
-
-            #     for v in ds_single_element.variables:
-            #         if v != "time":
-            #             ds_single_element[v].values = np.nan
->>>>>>> 7f7f3b57
-
-    # TODO - GJ - 2021-03-30
-    # Need to make sure the species are stored as compliant species labels
-    # in the Datasource metadata, this works around the lack of compliant strings
-    # for the search function above.
-    species = compliant_species(species)
-
     try:
         start_date = timestamp_tzaware(data.time[0].values)
         end_date = timestamp_tzaware(data.time[-1].values)
@@ -179,7 +136,6 @@
         # For some variables, need a different type of resampling
         for var in data.variables:
             if "repeatability" in var:
-<<<<<<< HEAD
                 ds_resampled[var] = (
                     np.sqrt((data[var] ** 2).resample(time=average).sum()) / data[var].resample(time=average).count()
                 )
@@ -254,50 +210,6 @@
     #     print("Suggestion: set calibration_scale to convert scales")
 
     return obs_data
-=======
-                rename[var] = "mf_repeatability"
-            if "variability" in var:
-                rename[var] = "mf_variability"
-            if "number_of_observations" in var:
-                rename[var] = "mf_number_of_observations"
-            if "status_flag" in var:
-                rename[var] = "status_flag"
-            if "integration_flag" in var:
-                rename[var] = "integration_flag"
-
-        print(rename)
-
-        data = data.rename_vars(rename)
-
-        data.attrs["species"] = species
-        if "Calibration_scale" in data.attrs:
-            data.attrs["scale"] = data.attrs.pop("Calibration_scale")
-
-        if calibration_scale is not None:
-            data = scale_convert(data, species, calibration_scale)
-
-        metadata = data.attrs
-        obs_data = ObsData(data=data, metadata=data.attrs)
-
-        obs_files.append(obs_data)
-
-    # Now check if the units match for each of the observation Datasets
-    units = set((f.data.mf.attrs["units"] for f in obs_files))
-    scales = set((f.data.attrs["scale"] for f in obs_files))
-
-    if len(units) > 1:
-        raise ValueError(
-            f"Units do not match for these observation Datasets {[(f.mf.attrs['station_long_name'],f.attrs['units']) for f in obs_files]}"
-        )
-
-    if len(scales) > 1:
-        print(
-            f"Scales do not match for these observation Datasets {[(f.mf.attrs['station_long_name'],f.attrs['units']) for f in obs_files]}"
-        )
-        print("Suggestion: set calibration_scale to convert scales")
-
-    return obs_files
->>>>>>> 7f7f3b57
 
 
 def synonyms(species: str) -> str:
