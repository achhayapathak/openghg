--- conflicted
+++ resolved
@@ -39,13 +39,8 @@
             dict: Dictionary of gas data
         """
         from datetime import datetime
-<<<<<<< HEAD
         from pandas import RangeIndex, read_csv, NaT
         from pathlib import Path
-=======
-        from pathlib import Path
-        from pandas import RangeIndex, read_csv, NaT
->>>>>>> 3e4cce43
         import warnings
         from openghg.processing import assign_attributes
         from openghg.util import clean_string
@@ -53,11 +48,9 @@
         if not isinstance(data_filepath, Path):
             data_filepath = Path(data_filepath)
 
-<<<<<<< HEAD
         split_fname = data_filepath.stem.split(".")
 
-        # Do some sanity checks to see if we've got different data passed in to that read from
-        # the file
+        # Do some checks to see if we've got different data passed in to that read from the file
         site_fname = clean_string(split_fname[0])
         inlet_fname = clean_string(split_fname[3])
 
@@ -69,16 +62,6 @@
 
         if inlet is not None and inlet_fname != inlet:
             raise ValueError("Inlet mismatch between passed inlet and that read from filename.")
-=======
-        if not site:
-            site = data_filepath.stem.split(".")[0]
-
-        # At the moment we're using the filename as the source name
-        source_name = data_filepath.stem
-        # -1 here as we've already removed the file extension
-        # As we're not processing a list of datafiles here we'll only have one inlet
-        inlet = source_name.split(".")[3]
->>>>>>> 3e4cce43
 
         if sampling_period is not None:
             samp_period = sampling_period
@@ -120,8 +103,6 @@
 
         metadata = self.read_metadata(filepath=data_filepath, data=data)
 
-<<<<<<< HEAD
-=======
         if network is not None:
             metadata["network"] = network
 
@@ -132,17 +113,19 @@
             else:
                 raise TypeError("Sampling period must be a string including the unit "
                                 "(using pandas frequency aliases like '1H' or '1min')")
+
             # Compare against value extracted from the file name
             file_sampling_period = Timedelta(seconds=metadata["sampling_period"])
             comparison_seconds = abs(input_sampling_period - file_sampling_period).total_seconds()
             tolerance_seconds = 1
+
             if comparison_seconds > tolerance_seconds:
                 raise ValueError(f"Input sampling period {sampling_period} does not match to value "
                                  f"extracted from the file name of {metadata['sampling_period']} seconds.")
 
->>>>>>> 3e4cce43
         # Read the scale from JSON
-        crds_data = load_json(filename="process_gcwerks_parameters.json")
+        # I'll leave this here for the possible future movement from class to functions
+        # crds_data = load_json(filename="process_gcwerks_parameters.json")
 
         # This dictionary is used to store the gas data and its associated metadata
         combined_data = {}
@@ -172,7 +155,7 @@
 
             site_attributes = self.get_site_attributes(site=site, inlet=inlet)
 
-            scale = crds_data["CRDS"]["default_scales"].get(species.upper(), "NA")
+            scale = self._crds_params["CRDS"]["default_scales"].get(species.upper(), "NA")
 
             # Create a copy of the metadata dict
             species_metadata = metadata.copy()
@@ -187,11 +170,7 @@
             }
 
         # Ensure the data is CF compliant
-<<<<<<< HEAD
         gas_data = assign_attributes(data=combined_data, site=site, sampling_period=samp_period)
-=======
-        gas_data = assign_attributes(data=combined_data, site=site)
->>>>>>> 3e4cce43
 
         return gas_data
 
