--- conflicted
+++ resolved
@@ -296,7 +296,6 @@
    ]
   },
   {
-<<<<<<< HEAD
    "cell_type": "markdown",
    "id": "367185dc",
    "metadata": {},
@@ -364,11 +363,6 @@
    "cell_type": "code",
    "execution_count": null,
    "id": "a1d085c3",
-=======
-   "cell_type": "code",
-   "execution_count": null,
-   "id": "7a29ff2b",
->>>>>>> 003b7363
    "metadata": {},
    "outputs": [],
    "source": [
